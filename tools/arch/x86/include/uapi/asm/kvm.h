--- conflicted
+++ resolved
@@ -694,12 +694,9 @@
 	/* Guest Migration Extension */
 	KVM_SEV_SEND_CANCEL,
 
-<<<<<<< HEAD
-=======
 	/* Second time is the charm; improved versions of the above ioctls.  */
 	KVM_SEV_INIT2,
 
->>>>>>> 0c383648
 	KVM_SEV_NR_MAX,
 };
 
@@ -711,8 +708,6 @@
 	__u32 sev_fd;
 };
 
-<<<<<<< HEAD
-=======
 struct kvm_sev_init {
 	__u64 vmsa_features;
 	__u32 flags;
@@ -721,7 +716,6 @@
 	__u32 pad2[8];
 };
 
->>>>>>> 0c383648
 struct kvm_sev_launch_start {
 	__u32 handle;
 	__u32 policy;
@@ -878,10 +872,7 @@
 
 #define KVM_X86_DEFAULT_VM	0
 #define KVM_X86_SW_PROTECTED_VM	1
-<<<<<<< HEAD
-=======
 #define KVM_X86_SEV_VM		2
 #define KVM_X86_SEV_ES_VM	3
->>>>>>> 0c383648
 
 #endif /* _ASM_X86_KVM_H */