--- conflicted
+++ resolved
@@ -713,8 +713,6 @@
 	return val->index;
 }
 
-<<<<<<< HEAD
-=======
 SEC("socket")
 __description("doesn't reject UINT64_MAX as s64 for irrelevant maps")
 __success __retval(42)
@@ -730,5 +728,4 @@
 	return 42;
 }
 
->>>>>>> fe0fb583
 char _license[] SEC("license") = "GPL";