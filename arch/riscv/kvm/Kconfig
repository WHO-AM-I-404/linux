# SPDX-License-Identifier: GPL-2.0
#
# KVM configuration
#

source "virt/kvm/Kconfig"

menuconfig VIRTUALIZATION
	bool "Virtualization"
	help
	  Say Y here to get to see options for using your Linux host to run
	  other operating systems inside virtual machines (guests).
	  This option alone does not add any kernel code.

	  If you say N, all options in this submenu will be skipped and
	  disabled.

if VIRTUALIZATION

config KVM
	tristate "Kernel-based Virtual Machine (KVM) support (EXPERIMENTAL)"
	depends on RISCV_SBI && MMU
	select HAVE_KVM_EVENTFD
	select HAVE_KVM_VCPU_ASYNC_IOCTL
	select KVM_GENERIC_DIRTYLOG_READ_PROTECT
	select KVM_GENERIC_HARDWARE_ENABLING
	select KVM_MMIO
	select KVM_XFER_TO_GUEST_WORK
<<<<<<< HEAD
	select HAVE_KVM_VCPU_ASYNC_IOCTL
	select HAVE_KVM_EVENTFD
=======
	select MMU_NOTIFIER
	select PREEMPT_NOTIFIERS
	select SRCU
>>>>>>> 2f4d58f7
	help
	  Support hosting virtualized guest machines.

	  If unsure, say N.

endif # VIRTUALIZATION<|MERGE_RESOLUTION|>--- conflicted
+++ resolved
@@ -26,14 +26,8 @@
 	select KVM_GENERIC_HARDWARE_ENABLING
 	select KVM_MMIO
 	select KVM_XFER_TO_GUEST_WORK
-<<<<<<< HEAD
-	select HAVE_KVM_VCPU_ASYNC_IOCTL
-	select HAVE_KVM_EVENTFD
-=======
 	select MMU_NOTIFIER
 	select PREEMPT_NOTIFIERS
-	select SRCU
->>>>>>> 2f4d58f7
 	help
 	  Support hosting virtualized guest machines.
 
