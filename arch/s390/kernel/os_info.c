--- conflicted
+++ resolved
@@ -52,8 +52,6 @@
 	os_info.entry[nr].addr = __pa(ptr);
 	os_info.entry[nr].size = size;
 	os_info.entry[nr].csum = (__force u32)cksm(ptr, size, 0);
-<<<<<<< HEAD
-=======
 	os_info.csum = os_info_csum(&os_info);
 }
 
@@ -65,7 +63,6 @@
 	os_info.entry[nr].val = value;
 	os_info.entry[nr].size = 0;
 	os_info.entry[nr].csum = 0;
->>>>>>> 0c383648
 	os_info.csum = os_info_csum(&os_info);
 }
 
