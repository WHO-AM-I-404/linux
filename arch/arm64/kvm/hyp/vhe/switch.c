// SPDX-License-Identifier: GPL-2.0-only
/*
 * Copyright (C) 2015 - ARM Ltd
 * Author: Marc Zyngier <marc.zyngier@arm.com>
 */

#include <hyp/switch.h>

#include <linux/arm-smccc.h>
#include <linux/kvm_host.h>
#include <linux/types.h>
#include <linux/jump_label.h>
#include <linux/percpu.h>
#include <uapi/linux/psci.h>

#include <kvm/arm_psci.h>

#include <asm/barrier.h>
#include <asm/cpufeature.h>
#include <asm/kprobes.h>
#include <asm/kvm_asm.h>
#include <asm/kvm_emulate.h>
#include <asm/kvm_hyp.h>
#include <asm/kvm_mmu.h>
#include <asm/fpsimd.h>
#include <asm/debug-monitors.h>
#include <asm/processor.h>
#include <asm/thread_info.h>
#include <asm/vectors.h>

/* VHE specific context */
DEFINE_PER_CPU(struct kvm_host_data, kvm_host_data);
DEFINE_PER_CPU(struct kvm_cpu_context, kvm_hyp_ctxt);
DEFINE_PER_CPU(unsigned long, kvm_hyp_vector);

/*
 * HCR_EL2 bits that the NV guest can freely change (no RES0/RES1
 * semantics, irrespective of the configuration), but that cannot be
 * applied to the actual HW as things would otherwise break badly.
 *
 * - TGE: we want the guest to use EL1, which is incompatible with
 *   this bit being set
 *
 * - API/APK: they are already accounted for by vcpu_load(), and can
 *   only take effect across a load/put cycle (such as ERET)
 */
#define NV_HCR_GUEST_EXCLUDE	(HCR_TGE | HCR_API | HCR_APK)

static u64 __compute_hcr(struct kvm_vcpu *vcpu)
{
	u64 hcr = vcpu->arch.hcr_el2;

	if (!vcpu_has_nv(vcpu))
		return hcr;

	if (is_hyp_ctxt(vcpu)) {
		hcr |= HCR_NV | HCR_NV2 | HCR_AT | HCR_TTLB;

		if (!vcpu_el2_e2h_is_set(vcpu))
			hcr |= HCR_NV1;

		write_sysreg_s(vcpu->arch.ctxt.vncr_array, SYS_VNCR_EL2);
	}

	return hcr | (__vcpu_sys_reg(vcpu, HCR_EL2) & ~NV_HCR_GUEST_EXCLUDE);
}

static void __activate_traps(struct kvm_vcpu *vcpu)
{
	u64 val;

	___activate_traps(vcpu, __compute_hcr(vcpu));

	if (has_cntpoff()) {
		struct timer_map map;

		get_timer_map(vcpu, &map);

		/*
		 * We're entrering the guest. Reload the correct
		 * values from memory now that TGE is clear.
		 */
		if (map.direct_ptimer == vcpu_ptimer(vcpu))
			val = __vcpu_sys_reg(vcpu, CNTP_CVAL_EL0);
		if (map.direct_ptimer == vcpu_hptimer(vcpu))
			val = __vcpu_sys_reg(vcpu, CNTHP_CVAL_EL2);

		if (map.direct_ptimer) {
			write_sysreg_el0(val, SYS_CNTP_CVAL);
			isb();
		}
	}

	if (has_cntpoff()) {
		struct timer_map map;

		get_timer_map(vcpu, &map);

		/*
		 * We're entrering the guest. Reload the correct
		 * values from memory now that TGE is clear.
		 */
		if (map.direct_ptimer == vcpu_ptimer(vcpu))
			val = __vcpu_sys_reg(vcpu, CNTP_CVAL_EL0);
		if (map.direct_ptimer == vcpu_hptimer(vcpu))
			val = __vcpu_sys_reg(vcpu, CNTHP_CVAL_EL2);

		if (map.direct_ptimer) {
			write_sysreg_el0(val, SYS_CNTP_CVAL);
			isb();
		}
	}

	val = read_sysreg(cpacr_el1);
	val |= CPACR_ELx_TTA;
	val &= ~(CPACR_ELx_ZEN | CPACR_ELx_SMEN);

	/*
	 * With VHE (HCR.E2H == 1), accesses to CPACR_EL1 are routed to
	 * CPTR_EL2. In general, CPACR_EL1 has the same layout as CPTR_EL2,
	 * except for some missing controls, such as TAM.
	 * In this case, CPTR_EL2.TAM has the same position with or without
	 * VHE (HCR.E2H == 1) which allows us to use here the CPTR_EL2.TAM
	 * shift value for trapping the AMU accesses.
	 */

	val |= CPTR_EL2_TAM;

	if (guest_owns_fp_regs()) {
		if (vcpu_has_sve(vcpu))
			val |= CPACR_ELx_ZEN;
	} else {
		val &= ~CPACR_ELx_FPEN;
		__activate_traps_fpsimd32(vcpu);
	}

	write_sysreg(val, cpacr_el1);

	write_sysreg(__this_cpu_read(kvm_hyp_vector), vbar_el1);
}
NOKPROBE_SYMBOL(__activate_traps);

static void __deactivate_traps(struct kvm_vcpu *vcpu)
{
	const char *host_vectors = vectors;

	___deactivate_traps(vcpu);

	write_sysreg(HCR_HOST_VHE_FLAGS, hcr_el2);

	if (has_cntpoff()) {
		struct timer_map map;
		u64 val, offset;

		get_timer_map(vcpu, &map);

		/*
		 * We're exiting the guest. Save the latest CVAL value
		 * to memory and apply the offset now that TGE is set.
		 */
		val = read_sysreg_el0(SYS_CNTP_CVAL);
		if (map.direct_ptimer == vcpu_ptimer(vcpu))
			__vcpu_sys_reg(vcpu, CNTP_CVAL_EL0) = val;
		if (map.direct_ptimer == vcpu_hptimer(vcpu))
			__vcpu_sys_reg(vcpu, CNTHP_CVAL_EL2) = val;

		offset = read_sysreg_s(SYS_CNTPOFF_EL2);

		if (map.direct_ptimer && offset) {
			write_sysreg_el0(val + offset, SYS_CNTP_CVAL);
			isb();
		}
	}

	/*
	 * ARM errata 1165522 and 1530923 require the actual execution of the
	 * above before we can switch to the EL2/EL0 translation regime used by
	 * the host.
	 */
	asm(ALTERNATIVE("nop", "isb", ARM64_WORKAROUND_SPECULATIVE_AT));

	kvm_reset_cptr_el2(vcpu);

	if (!arm64_kernel_unmapped_at_el0())
		host_vectors = __this_cpu_read(this_cpu_vector);
	write_sysreg(host_vectors, vbar_el1);
}
NOKPROBE_SYMBOL(__deactivate_traps);

/*
 * Disable IRQs in __vcpu_{load,put}_{activate,deactivate}_traps() to
 * prevent a race condition between context switching of PMUSERENR_EL0
 * in __{activate,deactivate}_traps_common() and IPIs that attempts to
 * update PMUSERENR_EL0. See also kvm_set_pmuserenr().
 */
static void __vcpu_load_activate_traps(struct kvm_vcpu *vcpu)
{
	unsigned long flags;

	local_irq_save(flags);
	__activate_traps_common(vcpu);
	local_irq_restore(flags);
}

static void __vcpu_put_deactivate_traps(struct kvm_vcpu *vcpu)
{
	unsigned long flags;

	local_irq_save(flags);
	__deactivate_traps_common(vcpu);
	local_irq_restore(flags);
}

void kvm_vcpu_load_vhe(struct kvm_vcpu *vcpu)
{
<<<<<<< HEAD
=======
	host_data_ptr(host_ctxt)->__hyp_running_vcpu = vcpu;

>>>>>>> 0c383648
	__vcpu_load_switch_sysregs(vcpu);
	__vcpu_load_activate_traps(vcpu);
	__load_stage2(vcpu->arch.hw_mmu, vcpu->arch.hw_mmu->arch);
}

void kvm_vcpu_put_vhe(struct kvm_vcpu *vcpu)
{
	__vcpu_put_deactivate_traps(vcpu);
	__vcpu_put_switch_sysregs(vcpu);
<<<<<<< HEAD
=======

	host_data_ptr(host_ctxt)->__hyp_running_vcpu = NULL;
}

static bool kvm_hyp_handle_eret(struct kvm_vcpu *vcpu, u64 *exit_code)
{
	u64 esr = kvm_vcpu_get_esr(vcpu);
	u64 spsr, elr, mode;

	/*
	 * Going through the whole put/load motions is a waste of time
	 * if this is a VHE guest hypervisor returning to its own
	 * userspace, or the hypervisor performing a local exception
	 * return. No need to save/restore registers, no need to
	 * switch S2 MMU. Just do the canonical ERET.
	 *
	 * Unless the trap has to be forwarded further down the line,
	 * of course...
	 */
	if ((__vcpu_sys_reg(vcpu, HCR_EL2) & HCR_NV) ||
	    (__vcpu_sys_reg(vcpu, HFGITR_EL2) & HFGITR_EL2_ERET))
		return false;

	spsr = read_sysreg_el1(SYS_SPSR);
	mode = spsr & (PSR_MODE_MASK | PSR_MODE32_BIT);

	switch (mode) {
	case PSR_MODE_EL0t:
		if (!(vcpu_el2_e2h_is_set(vcpu) && vcpu_el2_tge_is_set(vcpu)))
			return false;
		break;
	case PSR_MODE_EL2t:
		mode = PSR_MODE_EL1t;
		break;
	case PSR_MODE_EL2h:
		mode = PSR_MODE_EL1h;
		break;
	default:
		return false;
	}

	/* If ERETAx fails, take the slow path */
	if (esr_iss_is_eretax(esr)) {
		if (!(vcpu_has_ptrauth(vcpu) && kvm_auth_eretax(vcpu, &elr)))
			return false;
	} else {
		elr = read_sysreg_el1(SYS_ELR);
	}

	spsr = (spsr & ~(PSR_MODE_MASK | PSR_MODE32_BIT)) | mode;

	write_sysreg_el2(spsr, SYS_SPSR);
	write_sysreg_el2(elr, SYS_ELR);

	return true;
}

static void kvm_hyp_save_fpsimd_host(struct kvm_vcpu *vcpu)
{
	__fpsimd_save_state(*host_data_ptr(fpsimd_state));
>>>>>>> 0c383648
}

static const exit_handler_fn hyp_exit_handlers[] = {
	[0 ... ESR_ELx_EC_MAX]		= NULL,
	[ESR_ELx_EC_CP15_32]		= kvm_hyp_handle_cp15_32,
	[ESR_ELx_EC_SYS64]		= kvm_hyp_handle_sysreg,
	[ESR_ELx_EC_SVE]		= kvm_hyp_handle_fpsimd,
	[ESR_ELx_EC_FP_ASIMD]		= kvm_hyp_handle_fpsimd,
	[ESR_ELx_EC_IABT_LOW]		= kvm_hyp_handle_iabt_low,
	[ESR_ELx_EC_DABT_LOW]		= kvm_hyp_handle_dabt_low,
	[ESR_ELx_EC_WATCHPT_LOW]	= kvm_hyp_handle_watchpt_low,
<<<<<<< HEAD
	[ESR_ELx_EC_PAC]		= kvm_hyp_handle_ptrauth,
=======
	[ESR_ELx_EC_ERET]		= kvm_hyp_handle_eret,
>>>>>>> 0c383648
	[ESR_ELx_EC_MOPS]		= kvm_hyp_handle_mops,
};

static const exit_handler_fn *kvm_get_exit_handler_array(struct kvm_vcpu *vcpu)
{
	return hyp_exit_handlers;
}

static void early_exit_filter(struct kvm_vcpu *vcpu, u64 *exit_code)
{
	/*
	 * If we were in HYP context on entry, adjust the PSTATE view
	 * so that the usual helpers work correctly.
	 */
	if (vcpu_has_nv(vcpu) && (read_sysreg(hcr_el2) & HCR_NV)) {
		u64 mode = *vcpu_cpsr(vcpu) & (PSR_MODE_MASK | PSR_MODE32_BIT);

		switch (mode) {
		case PSR_MODE_EL1t:
			mode = PSR_MODE_EL2t;
			break;
		case PSR_MODE_EL1h:
			mode = PSR_MODE_EL2h;
			break;
		}

		*vcpu_cpsr(vcpu) &= ~(PSR_MODE_MASK | PSR_MODE32_BIT);
		*vcpu_cpsr(vcpu) |= mode;
	}
}

/* Switch to the guest for VHE systems running in EL2 */
static int __kvm_vcpu_run_vhe(struct kvm_vcpu *vcpu)
{
	struct kvm_cpu_context *host_ctxt;
	struct kvm_cpu_context *guest_ctxt;
	u64 exit_code;

	host_ctxt = host_data_ptr(host_ctxt);
	guest_ctxt = &vcpu->arch.ctxt;

	sysreg_save_host_state_vhe(host_ctxt);

	/*
	 * Note that ARM erratum 1165522 requires us to configure both stage 1
	 * and stage 2 translation for the guest context before we clear
	 * HCR_EL2.TGE. The stage 1 and stage 2 guest context has already been
	 * loaded on the CPU in kvm_vcpu_load_vhe().
	 */
	__activate_traps(vcpu);

	__kvm_adjust_pc(vcpu);

	sysreg_restore_guest_state_vhe(guest_ctxt);
	__debug_switch_to_guest(vcpu);

	do {
		/* Jump in the fire! */
		exit_code = __guest_enter(vcpu);

		/* And we're baaack! */
	} while (fixup_guest_exit(vcpu, &exit_code));

	sysreg_save_guest_state_vhe(guest_ctxt);

	__deactivate_traps(vcpu);

	sysreg_restore_host_state_vhe(host_ctxt);

	if (guest_owns_fp_regs())
		__fpsimd_save_fpexc32(vcpu);

	__debug_switch_to_host(vcpu);

	return exit_code;
}
NOKPROBE_SYMBOL(__kvm_vcpu_run_vhe);

int __kvm_vcpu_run(struct kvm_vcpu *vcpu)
{
	int ret;

	local_daif_mask();

	/*
	 * Having IRQs masked via PMR when entering the guest means the GIC
	 * will not signal the CPU of interrupts of lower priority, and the
	 * only way to get out will be via guest exceptions.
	 * Naturally, we want to avoid this.
	 *
	 * local_daif_mask() already sets GIC_PRIO_PSR_I_SET, we just need a
	 * dsb to ensure the redistributor is forwards EL2 IRQs to the CPU.
	 */
	pmr_sync();

	ret = __kvm_vcpu_run_vhe(vcpu);

	/*
	 * local_daif_restore() takes care to properly restore PSTATE.DAIF
	 * and the GIC PMR if the host is using IRQ priorities.
	 */
	local_daif_restore(DAIF_PROCCTX_NOIRQ);

	/*
	 * When we exit from the guest we change a number of CPU configuration
	 * parameters, such as traps.  We rely on the isb() in kvm_call_hyp*()
	 * to make sure these changes take effect before running the host or
	 * additional guests.
	 */
	return ret;
}

static void __hyp_call_panic(u64 spsr, u64 elr, u64 par)
{
	struct kvm_cpu_context *host_ctxt;
	struct kvm_vcpu *vcpu;

	host_ctxt = host_data_ptr(host_ctxt);
	vcpu = host_ctxt->__hyp_running_vcpu;

	__deactivate_traps(vcpu);
	sysreg_restore_host_state_vhe(host_ctxt);

	panic("HYP panic:\nPS:%08llx PC:%016llx ESR:%08llx\nFAR:%016llx HPFAR:%016llx PAR:%016llx\nVCPU:%p\n",
	      spsr, elr,
	      read_sysreg_el2(SYS_ESR), read_sysreg_el2(SYS_FAR),
	      read_sysreg(hpfar_el2), par, vcpu);
}
NOKPROBE_SYMBOL(__hyp_call_panic);

void __noreturn hyp_panic(void)
{
	u64 spsr = read_sysreg_el2(SYS_SPSR);
	u64 elr = read_sysreg_el2(SYS_ELR);
	u64 par = read_sysreg_par();

	__hyp_call_panic(spsr, elr, par);
	unreachable();
}

asmlinkage void kvm_unexpected_el2_exception(void)
{
	__kvm_unexpected_el2_exception();
}<|MERGE_RESOLUTION|>--- conflicted
+++ resolved
@@ -91,26 +91,6 @@
 		}
 	}
 
-	if (has_cntpoff()) {
-		struct timer_map map;
-
-		get_timer_map(vcpu, &map);
-
-		/*
-		 * We're entrering the guest. Reload the correct
-		 * values from memory now that TGE is clear.
-		 */
-		if (map.direct_ptimer == vcpu_ptimer(vcpu))
-			val = __vcpu_sys_reg(vcpu, CNTP_CVAL_EL0);
-		if (map.direct_ptimer == vcpu_hptimer(vcpu))
-			val = __vcpu_sys_reg(vcpu, CNTHP_CVAL_EL2);
-
-		if (map.direct_ptimer) {
-			write_sysreg_el0(val, SYS_CNTP_CVAL);
-			isb();
-		}
-	}
-
 	val = read_sysreg(cpacr_el1);
 	val |= CPACR_ELx_TTA;
 	val &= ~(CPACR_ELx_ZEN | CPACR_ELx_SMEN);
@@ -213,11 +193,8 @@
 
 void kvm_vcpu_load_vhe(struct kvm_vcpu *vcpu)
 {
-<<<<<<< HEAD
-=======
 	host_data_ptr(host_ctxt)->__hyp_running_vcpu = vcpu;
 
->>>>>>> 0c383648
 	__vcpu_load_switch_sysregs(vcpu);
 	__vcpu_load_activate_traps(vcpu);
 	__load_stage2(vcpu->arch.hw_mmu, vcpu->arch.hw_mmu->arch);
@@ -227,8 +204,6 @@
 {
 	__vcpu_put_deactivate_traps(vcpu);
 	__vcpu_put_switch_sysregs(vcpu);
-<<<<<<< HEAD
-=======
 
 	host_data_ptr(host_ctxt)->__hyp_running_vcpu = NULL;
 }
@@ -289,7 +264,6 @@
 static void kvm_hyp_save_fpsimd_host(struct kvm_vcpu *vcpu)
 {
 	__fpsimd_save_state(*host_data_ptr(fpsimd_state));
->>>>>>> 0c383648
 }
 
 static const exit_handler_fn hyp_exit_handlers[] = {
@@ -301,11 +275,7 @@
 	[ESR_ELx_EC_IABT_LOW]		= kvm_hyp_handle_iabt_low,
 	[ESR_ELx_EC_DABT_LOW]		= kvm_hyp_handle_dabt_low,
 	[ESR_ELx_EC_WATCHPT_LOW]	= kvm_hyp_handle_watchpt_low,
-<<<<<<< HEAD
-	[ESR_ELx_EC_PAC]		= kvm_hyp_handle_ptrauth,
-=======
 	[ESR_ELx_EC_ERET]		= kvm_hyp_handle_eret,
->>>>>>> 0c383648
 	[ESR_ELx_EC_MOPS]		= kvm_hyp_handle_mops,
 };
 
