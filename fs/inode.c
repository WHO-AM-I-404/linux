// SPDX-License-Identifier: GPL-2.0-only
/*
 * (C) 1997 Linus Torvalds
 * (C) 1999 Andrea Arcangeli <andrea@suse.de> (dynamic inode allocation)
 */
#include <linux/export.h>
#include <linux/fs.h>
#include <linux/mm.h>
#include <linux/backing-dev.h>
#include <linux/hash.h>
#include <linux/swap.h>
#include <linux/security.h>
#include <linux/cdev.h>
#include <linux/memblock.h>
#include <linux/fsnotify.h>
#include <linux/mount.h>
#include <linux/posix_acl.h>
#include <linux/prefetch.h>
#include <linux/buffer_head.h> /* for inode_has_buffers */
#include <linux/ratelimit.h>
#include <linux/list_lru.h>
#include <linux/iversion.h>
#include <trace/events/writeback.h>
#include "internal.h"

/*
 * Inode locking rules:
 *
 * inode->i_lock protects:
 *   inode->i_state, inode->i_hash, __iget()
 * Inode LRU list locks protect:
 *   inode->i_sb->s_inode_lru, inode->i_lru
 * inode->i_sb->s_inode_list_lock protects:
 *   inode->i_sb->s_inodes, inode->i_sb_list
 * bdi->wb.list_lock protects:
 *   bdi->wb.b_{dirty,io,more_io,dirty_time}, inode->i_io_list
 * inode_hash_lock protects:
 *   inode_hashtable, inode->i_hash
 *
 * Lock ordering:
 *
 * inode->i_sb->s_inode_list_lock
 *   inode->i_lock
 *     Inode LRU list locks
 *
 * bdi->wb.list_lock
 *   inode->i_lock
 *
 * inode_hash_lock
 *   inode->i_sb->s_inode_list_lock
 *   inode->i_lock
 *
 * iunique_lock
 *   inode_hash_lock
 */

static unsigned int i_hash_mask __read_mostly;
static unsigned int i_hash_shift __read_mostly;
static struct hlist_head *inode_hashtable __read_mostly;
static __cacheline_aligned_in_smp DEFINE_SPINLOCK(inode_hash_lock);

/*
 * Empty aops. Can be used for the cases where the user does not
 * define any of the address_space operations.
 */
const struct address_space_operations empty_aops = {
};
EXPORT_SYMBOL(empty_aops);

/*
 * Statistics gathering..
 */
struct inodes_stat_t inodes_stat;

static DEFINE_PER_CPU(unsigned long, nr_inodes);
static DEFINE_PER_CPU(unsigned long, nr_unused);

static struct kmem_cache *inode_cachep __read_mostly;

static long get_nr_inodes(void)
{
	int i;
	long sum = 0;
	for_each_possible_cpu(i)
		sum += per_cpu(nr_inodes, i);
	return sum < 0 ? 0 : sum;
}

static inline long get_nr_inodes_unused(void)
{
	int i;
	long sum = 0;
	for_each_possible_cpu(i)
		sum += per_cpu(nr_unused, i);
	return sum < 0 ? 0 : sum;
}

long get_nr_dirty_inodes(void)
{
	/* not actually dirty inodes, but a wild approximation */
	long nr_dirty = get_nr_inodes() - get_nr_inodes_unused();
	return nr_dirty > 0 ? nr_dirty : 0;
}

/*
 * Handle nr_inode sysctl
 */
#ifdef CONFIG_SYSCTL
int proc_nr_inodes(struct ctl_table *table, int write,
		   void *buffer, size_t *lenp, loff_t *ppos)
{
	inodes_stat.nr_inodes = get_nr_inodes();
	inodes_stat.nr_unused = get_nr_inodes_unused();
	return proc_doulongvec_minmax(table, write, buffer, lenp, ppos);
}
#endif

static int no_open(struct inode *inode, struct file *file)
{
	return -ENXIO;
}

/**
 * inode_init_always - perform inode structure initialisation
 * @sb: superblock inode belongs to
 * @inode: inode to initialise
 *
 * These are initializations that need to be done on every inode
 * allocation as the fields are not initialised by slab allocation.
 */
int inode_init_always(struct super_block *sb, struct inode *inode)
{
	static const struct inode_operations empty_iops;
	static const struct file_operations no_open_fops = {.open = no_open};
	struct address_space *const mapping = &inode->i_data;

	inode->i_sb = sb;
	inode->i_blkbits = sb->s_blocksize_bits;
	inode->i_flags = 0;
	atomic64_set(&inode->i_sequence, 0);
	atomic_set(&inode->i_count, 1);
	inode->i_op = &empty_iops;
	inode->i_fop = &no_open_fops;
	inode->i_ino = 0;
	inode->__i_nlink = 1;
	inode->i_opflags = 0;
	if (sb->s_xattr)
		inode->i_opflags |= IOP_XATTR;
	i_uid_write(inode, 0);
	i_gid_write(inode, 0);
	atomic_set(&inode->i_writecount, 0);
	inode->i_size = 0;
	inode->i_write_hint = WRITE_LIFE_NOT_SET;
	inode->i_blocks = 0;
	inode->i_bytes = 0;
	inode->i_generation = 0;
	inode->i_pipe = NULL;
	inode->i_cdev = NULL;
	inode->i_link = NULL;
	inode->i_dir_seq = 0;
	inode->i_rdev = 0;
	inode->dirtied_when = 0;

#ifdef CONFIG_CGROUP_WRITEBACK
	inode->i_wb_frn_winner = 0;
	inode->i_wb_frn_avg_time = 0;
	inode->i_wb_frn_history = 0;
#endif

	if (security_inode_alloc(inode))
		goto out;
	spin_lock_init(&inode->i_lock);
	lockdep_set_class(&inode->i_lock, &sb->s_type->i_lock_key);

	init_rwsem(&inode->i_rwsem);
	lockdep_set_class(&inode->i_rwsem, &sb->s_type->i_mutex_key);

	atomic_set(&inode->i_dio_count, 0);

	mapping->a_ops = &empty_aops;
	mapping->host = inode;
	mapping->flags = 0;
	if (sb->s_type->fs_flags & FS_THP_SUPPORT)
		__set_bit(AS_THP_SUPPORT, &mapping->flags);
	mapping->wb_err = 0;
	atomic_set(&mapping->i_mmap_writable, 0);
#ifdef CONFIG_READ_ONLY_THP_FOR_FS
	atomic_set(&mapping->nr_thps, 0);
#endif
	mapping_set_gfp_mask(mapping, GFP_HIGHUSER_MOVABLE);
	mapping->private_data = NULL;
	mapping->writeback_index = 0;
<<<<<<< HEAD
	__init_rwsem(&mapping->invalidate_lock, "mapping.invalidate_lock",
		     &sb->s_type->invalidate_lock_key);
=======
	init_rwsem(&mapping->invalidate_lock);
	lockdep_set_class_and_name(&mapping->invalidate_lock,
				   &sb->s_type->invalidate_lock_key,
				   "mapping.invalidate_lock");
>>>>>>> 318a54c0
	inode->i_private = NULL;
	inode->i_mapping = mapping;
	INIT_HLIST_HEAD(&inode->i_dentry);	/* buggered by rcu freeing */
#ifdef CONFIG_FS_POSIX_ACL
	inode->i_acl = inode->i_default_acl = ACL_NOT_CACHED;
#endif

#ifdef CONFIG_FSNOTIFY
	inode->i_fsnotify_mask = 0;
#endif
	inode->i_flctx = NULL;
	this_cpu_inc(nr_inodes);

	return 0;
out:
	return -ENOMEM;
}
EXPORT_SYMBOL(inode_init_always);

void free_inode_nonrcu(struct inode *inode)
{
	kmem_cache_free(inode_cachep, inode);
}
EXPORT_SYMBOL(free_inode_nonrcu);

static void i_callback(struct rcu_head *head)
{
	struct inode *inode = container_of(head, struct inode, i_rcu);
	if (inode->free_inode)
		inode->free_inode(inode);
	else
		free_inode_nonrcu(inode);
}

static struct inode *alloc_inode(struct super_block *sb)
{
	const struct super_operations *ops = sb->s_op;
	struct inode *inode;

	if (ops->alloc_inode)
		inode = ops->alloc_inode(sb);
	else
		inode = kmem_cache_alloc(inode_cachep, GFP_KERNEL);

	if (!inode)
		return NULL;

	if (unlikely(inode_init_always(sb, inode))) {
		if (ops->destroy_inode) {
			ops->destroy_inode(inode);
			if (!ops->free_inode)
				return NULL;
		}
		inode->free_inode = ops->free_inode;
		i_callback(&inode->i_rcu);
		return NULL;
	}

	return inode;
}

void __destroy_inode(struct inode *inode)
{
	BUG_ON(inode_has_buffers(inode));
	inode_detach_wb(inode);
	security_inode_free(inode);
	fsnotify_inode_delete(inode);
	locks_free_lock_context(inode);
	if (!inode->i_nlink) {
		WARN_ON(atomic_long_read(&inode->i_sb->s_remove_count) == 0);
		atomic_long_dec(&inode->i_sb->s_remove_count);
	}

#ifdef CONFIG_FS_POSIX_ACL
	if (inode->i_acl && !is_uncached_acl(inode->i_acl))
		posix_acl_release(inode->i_acl);
	if (inode->i_default_acl && !is_uncached_acl(inode->i_default_acl))
		posix_acl_release(inode->i_default_acl);
#endif
	this_cpu_dec(nr_inodes);
}
EXPORT_SYMBOL(__destroy_inode);

static void destroy_inode(struct inode *inode)
{
	const struct super_operations *ops = inode->i_sb->s_op;

	BUG_ON(!list_empty(&inode->i_lru));
	__destroy_inode(inode);
	if (ops->destroy_inode) {
		ops->destroy_inode(inode);
		if (!ops->free_inode)
			return;
	}
	inode->free_inode = ops->free_inode;
	call_rcu(&inode->i_rcu, i_callback);
}

/**
 * drop_nlink - directly drop an inode's link count
 * @inode: inode
 *
 * This is a low-level filesystem helper to replace any
 * direct filesystem manipulation of i_nlink.  In cases
 * where we are attempting to track writes to the
 * filesystem, a decrement to zero means an imminent
 * write when the file is truncated and actually unlinked
 * on the filesystem.
 */
void drop_nlink(struct inode *inode)
{
	WARN_ON(inode->i_nlink == 0);
	inode->__i_nlink--;
	if (!inode->i_nlink)
		atomic_long_inc(&inode->i_sb->s_remove_count);
}
EXPORT_SYMBOL(drop_nlink);

/**
 * clear_nlink - directly zero an inode's link count
 * @inode: inode
 *
 * This is a low-level filesystem helper to replace any
 * direct filesystem manipulation of i_nlink.  See
 * drop_nlink() for why we care about i_nlink hitting zero.
 */
void clear_nlink(struct inode *inode)
{
	if (inode->i_nlink) {
		inode->__i_nlink = 0;
		atomic_long_inc(&inode->i_sb->s_remove_count);
	}
}
EXPORT_SYMBOL(clear_nlink);

/**
 * set_nlink - directly set an inode's link count
 * @inode: inode
 * @nlink: new nlink (should be non-zero)
 *
 * This is a low-level filesystem helper to replace any
 * direct filesystem manipulation of i_nlink.
 */
void set_nlink(struct inode *inode, unsigned int nlink)
{
	if (!nlink) {
		clear_nlink(inode);
	} else {
		/* Yes, some filesystems do change nlink from zero to one */
		if (inode->i_nlink == 0)
			atomic_long_dec(&inode->i_sb->s_remove_count);

		inode->__i_nlink = nlink;
	}
}
EXPORT_SYMBOL(set_nlink);

/**
 * inc_nlink - directly increment an inode's link count
 * @inode: inode
 *
 * This is a low-level filesystem helper to replace any
 * direct filesystem manipulation of i_nlink.  Currently,
 * it is only here for parity with dec_nlink().
 */
void inc_nlink(struct inode *inode)
{
	if (unlikely(inode->i_nlink == 0)) {
		WARN_ON(!(inode->i_state & I_LINKABLE));
		atomic_long_dec(&inode->i_sb->s_remove_count);
	}

	inode->__i_nlink++;
}
EXPORT_SYMBOL(inc_nlink);

static void __address_space_init_once(struct address_space *mapping)
{
	xa_init_flags(&mapping->i_pages, XA_FLAGS_LOCK_IRQ | XA_FLAGS_ACCOUNT);
	init_rwsem(&mapping->i_mmap_rwsem);
	INIT_LIST_HEAD(&mapping->private_list);
	spin_lock_init(&mapping->private_lock);
	mapping->i_mmap = RB_ROOT_CACHED;
}

void address_space_init_once(struct address_space *mapping)
{
	memset(mapping, 0, sizeof(*mapping));
	__address_space_init_once(mapping);
}
EXPORT_SYMBOL(address_space_init_once);

/*
 * These are initializations that only need to be done
 * once, because the fields are idempotent across use
 * of the inode, so let the slab aware of that.
 */
void inode_init_once(struct inode *inode)
{
	memset(inode, 0, sizeof(*inode));
	INIT_HLIST_NODE(&inode->i_hash);
	INIT_LIST_HEAD(&inode->i_devices);
	INIT_LIST_HEAD(&inode->i_io_list);
	INIT_LIST_HEAD(&inode->i_wb_list);
	INIT_LIST_HEAD(&inode->i_lru);
	__address_space_init_once(&inode->i_data);
	i_size_ordered_init(inode);
}
EXPORT_SYMBOL(inode_init_once);

static void init_once(void *foo)
{
	struct inode *inode = (struct inode *) foo;

	inode_init_once(inode);
}

/*
 * inode->i_lock must be held
 */
void __iget(struct inode *inode)
{
	atomic_inc(&inode->i_count);
}

/*
 * get additional reference to inode; caller must already hold one.
 */
void ihold(struct inode *inode)
{
	WARN_ON(atomic_inc_return(&inode->i_count) < 2);
}
EXPORT_SYMBOL(ihold);

static void inode_lru_list_add(struct inode *inode)
{
	if (list_lru_add(&inode->i_sb->s_inode_lru, &inode->i_lru))
		this_cpu_inc(nr_unused);
	else
		inode->i_state |= I_REFERENCED;
}

/*
 * Add inode to LRU if needed (inode is unused and clean).
 *
 * Needs inode->i_lock held.
 */
void inode_add_lru(struct inode *inode)
{
	if (!(inode->i_state & (I_DIRTY_ALL | I_SYNC |
				I_FREEING | I_WILL_FREE)) &&
	    !atomic_read(&inode->i_count) && inode->i_sb->s_flags & SB_ACTIVE)
		inode_lru_list_add(inode);
}


static void inode_lru_list_del(struct inode *inode)
{

	if (list_lru_del(&inode->i_sb->s_inode_lru, &inode->i_lru))
		this_cpu_dec(nr_unused);
}

/**
 * inode_sb_list_add - add inode to the superblock list of inodes
 * @inode: inode to add
 */
void inode_sb_list_add(struct inode *inode)
{
	spin_lock(&inode->i_sb->s_inode_list_lock);
	list_add(&inode->i_sb_list, &inode->i_sb->s_inodes);
	spin_unlock(&inode->i_sb->s_inode_list_lock);
}
EXPORT_SYMBOL_GPL(inode_sb_list_add);

static inline void inode_sb_list_del(struct inode *inode)
{
	if (!list_empty(&inode->i_sb_list)) {
		spin_lock(&inode->i_sb->s_inode_list_lock);
		list_del_init(&inode->i_sb_list);
		spin_unlock(&inode->i_sb->s_inode_list_lock);
	}
}

static unsigned long hash(struct super_block *sb, unsigned long hashval)
{
	unsigned long tmp;

	tmp = (hashval * (unsigned long)sb) ^ (GOLDEN_RATIO_PRIME + hashval) /
			L1_CACHE_BYTES;
	tmp = tmp ^ ((tmp ^ GOLDEN_RATIO_PRIME) >> i_hash_shift);
	return tmp & i_hash_mask;
}

/**
 *	__insert_inode_hash - hash an inode
 *	@inode: unhashed inode
 *	@hashval: unsigned long value used to locate this object in the
 *		inode_hashtable.
 *
 *	Add an inode to the inode hash for this superblock.
 */
void __insert_inode_hash(struct inode *inode, unsigned long hashval)
{
	struct hlist_head *b = inode_hashtable + hash(inode->i_sb, hashval);

	spin_lock(&inode_hash_lock);
	spin_lock(&inode->i_lock);
	hlist_add_head_rcu(&inode->i_hash, b);
	spin_unlock(&inode->i_lock);
	spin_unlock(&inode_hash_lock);
}
EXPORT_SYMBOL(__insert_inode_hash);

/**
 *	__remove_inode_hash - remove an inode from the hash
 *	@inode: inode to unhash
 *
 *	Remove an inode from the superblock.
 */
void __remove_inode_hash(struct inode *inode)
{
	spin_lock(&inode_hash_lock);
	spin_lock(&inode->i_lock);
	hlist_del_init_rcu(&inode->i_hash);
	spin_unlock(&inode->i_lock);
	spin_unlock(&inode_hash_lock);
}
EXPORT_SYMBOL(__remove_inode_hash);

void clear_inode(struct inode *inode)
{
	/*
	 * We have to cycle the i_pages lock here because reclaim can be in the
	 * process of removing the last page (in __delete_from_page_cache())
	 * and we must not free the mapping under it.
	 */
	xa_lock_irq(&inode->i_data.i_pages);
	BUG_ON(inode->i_data.nrpages);
	/*
	 * Almost always, mapping_empty(&inode->i_data) here; but there are
	 * two known and long-standing ways in which nodes may get left behind
	 * (when deep radix-tree node allocation failed partway; or when THP
	 * collapse_file() failed). Until those two known cases are cleaned up,
	 * or a cleanup function is called here, do not BUG_ON(!mapping_empty),
	 * nor even WARN_ON(!mapping_empty).
	 */
	xa_unlock_irq(&inode->i_data.i_pages);
	BUG_ON(!list_empty(&inode->i_data.private_list));
	BUG_ON(!(inode->i_state & I_FREEING));
	BUG_ON(inode->i_state & I_CLEAR);
	BUG_ON(!list_empty(&inode->i_wb_list));
	/* don't need i_lock here, no concurrent mods to i_state */
	inode->i_state = I_FREEING | I_CLEAR;
}
EXPORT_SYMBOL(clear_inode);

/*
 * Free the inode passed in, removing it from the lists it is still connected
 * to. We remove any pages still attached to the inode and wait for any IO that
 * is still in progress before finally destroying the inode.
 *
 * An inode must already be marked I_FREEING so that we avoid the inode being
 * moved back onto lists if we race with other code that manipulates the lists
 * (e.g. writeback_single_inode). The caller is responsible for setting this.
 *
 * An inode must already be removed from the LRU list before being evicted from
 * the cache. This should occur atomically with setting the I_FREEING state
 * flag, so no inodes here should ever be on the LRU when being evicted.
 */
static void evict(struct inode *inode)
{
	const struct super_operations *op = inode->i_sb->s_op;

	BUG_ON(!(inode->i_state & I_FREEING));
	BUG_ON(!list_empty(&inode->i_lru));

	if (!list_empty(&inode->i_io_list))
		inode_io_list_del(inode);

	inode_sb_list_del(inode);

	/*
	 * Wait for flusher thread to be done with the inode so that filesystem
	 * does not start destroying it while writeback is still running. Since
	 * the inode has I_FREEING set, flusher thread won't start new work on
	 * the inode.  We just have to wait for running writeback to finish.
	 */
	inode_wait_for_writeback(inode);

	if (op->evict_inode) {
		op->evict_inode(inode);
	} else {
		truncate_inode_pages_final(&inode->i_data);
		clear_inode(inode);
	}
	if (S_ISCHR(inode->i_mode) && inode->i_cdev)
		cd_forget(inode);

	remove_inode_hash(inode);

	spin_lock(&inode->i_lock);
	wake_up_bit(&inode->i_state, __I_NEW);
	BUG_ON(inode->i_state != (I_FREEING | I_CLEAR));
	spin_unlock(&inode->i_lock);

	destroy_inode(inode);
}

/*
 * dispose_list - dispose of the contents of a local list
 * @head: the head of the list to free
 *
 * Dispose-list gets a local list with local inodes in it, so it doesn't
 * need to worry about list corruption and SMP locks.
 */
static void dispose_list(struct list_head *head)
{
	while (!list_empty(head)) {
		struct inode *inode;

		inode = list_first_entry(head, struct inode, i_lru);
		list_del_init(&inode->i_lru);

		evict(inode);
		cond_resched();
	}
}

/**
 * evict_inodes	- evict all evictable inodes for a superblock
 * @sb:		superblock to operate on
 *
 * Make sure that no inodes with zero refcount are retained.  This is
 * called by superblock shutdown after having SB_ACTIVE flag removed,
 * so any inode reaching zero refcount during or after that call will
 * be immediately evicted.
 */
void evict_inodes(struct super_block *sb)
{
	struct inode *inode, *next;
	LIST_HEAD(dispose);

again:
	spin_lock(&sb->s_inode_list_lock);
	list_for_each_entry_safe(inode, next, &sb->s_inodes, i_sb_list) {
		if (atomic_read(&inode->i_count))
			continue;

		spin_lock(&inode->i_lock);
		if (inode->i_state & (I_NEW | I_FREEING | I_WILL_FREE)) {
			spin_unlock(&inode->i_lock);
			continue;
		}

		inode->i_state |= I_FREEING;
		inode_lru_list_del(inode);
		spin_unlock(&inode->i_lock);
		list_add(&inode->i_lru, &dispose);

		/*
		 * We can have a ton of inodes to evict at unmount time given
		 * enough memory, check to see if we need to go to sleep for a
		 * bit so we don't livelock.
		 */
		if (need_resched()) {
			spin_unlock(&sb->s_inode_list_lock);
			cond_resched();
			dispose_list(&dispose);
			goto again;
		}
	}
	spin_unlock(&sb->s_inode_list_lock);

	dispose_list(&dispose);
}
EXPORT_SYMBOL_GPL(evict_inodes);

/**
 * invalidate_inodes	- attempt to free all inodes on a superblock
 * @sb:		superblock to operate on
 * @kill_dirty: flag to guide handling of dirty inodes
 *
 * Attempts to free all inodes for a given superblock.  If there were any
 * busy inodes return a non-zero value, else zero.
 * If @kill_dirty is set, discard dirty inodes too, otherwise treat
 * them as busy.
 */
int invalidate_inodes(struct super_block *sb, bool kill_dirty)
{
	int busy = 0;
	struct inode *inode, *next;
	LIST_HEAD(dispose);

again:
	spin_lock(&sb->s_inode_list_lock);
	list_for_each_entry_safe(inode, next, &sb->s_inodes, i_sb_list) {
		spin_lock(&inode->i_lock);
		if (inode->i_state & (I_NEW | I_FREEING | I_WILL_FREE)) {
			spin_unlock(&inode->i_lock);
			continue;
		}
		if (inode->i_state & I_DIRTY_ALL && !kill_dirty) {
			spin_unlock(&inode->i_lock);
			busy = 1;
			continue;
		}
		if (atomic_read(&inode->i_count)) {
			spin_unlock(&inode->i_lock);
			busy = 1;
			continue;
		}

		inode->i_state |= I_FREEING;
		inode_lru_list_del(inode);
		spin_unlock(&inode->i_lock);
		list_add(&inode->i_lru, &dispose);
		if (need_resched()) {
			spin_unlock(&sb->s_inode_list_lock);
			cond_resched();
			dispose_list(&dispose);
			goto again;
		}
	}
	spin_unlock(&sb->s_inode_list_lock);

	dispose_list(&dispose);

	return busy;
}

/*
 * Isolate the inode from the LRU in preparation for freeing it.
 *
 * Any inodes which are pinned purely because of attached pagecache have their
 * pagecache removed.  If the inode has metadata buffers attached to
 * mapping->private_list then try to remove them.
 *
 * If the inode has the I_REFERENCED flag set, then it means that it has been
 * used recently - the flag is set in iput_final(). When we encounter such an
 * inode, clear the flag and move it to the back of the LRU so it gets another
 * pass through the LRU before it gets reclaimed. This is necessary because of
 * the fact we are doing lazy LRU updates to minimise lock contention so the
 * LRU does not have strict ordering. Hence we don't want to reclaim inodes
 * with this flag set because they are the inodes that are out of order.
 */
static enum lru_status inode_lru_isolate(struct list_head *item,
		struct list_lru_one *lru, spinlock_t *lru_lock, void *arg)
{
	struct list_head *freeable = arg;
	struct inode	*inode = container_of(item, struct inode, i_lru);

	/*
	 * we are inverting the lru lock/inode->i_lock here, so use a trylock.
	 * If we fail to get the lock, just skip it.
	 */
	if (!spin_trylock(&inode->i_lock))
		return LRU_SKIP;

	/*
	 * Referenced or dirty inodes are still in use. Give them another pass
	 * through the LRU as we canot reclaim them now.
	 */
	if (atomic_read(&inode->i_count) ||
	    (inode->i_state & ~I_REFERENCED)) {
		list_lru_isolate(lru, &inode->i_lru);
		spin_unlock(&inode->i_lock);
		this_cpu_dec(nr_unused);
		return LRU_REMOVED;
	}

	/* recently referenced inodes get one more pass */
	if (inode->i_state & I_REFERENCED) {
		inode->i_state &= ~I_REFERENCED;
		spin_unlock(&inode->i_lock);
		return LRU_ROTATE;
	}

	if (inode_has_buffers(inode) || !mapping_empty(&inode->i_data)) {
		__iget(inode);
		spin_unlock(&inode->i_lock);
		spin_unlock(lru_lock);
		if (remove_inode_buffers(inode)) {
			unsigned long reap;
			reap = invalidate_mapping_pages(&inode->i_data, 0, -1);
			if (current_is_kswapd())
				__count_vm_events(KSWAPD_INODESTEAL, reap);
			else
				__count_vm_events(PGINODESTEAL, reap);
			if (current->reclaim_state)
				current->reclaim_state->reclaimed_slab += reap;
		}
		iput(inode);
		spin_lock(lru_lock);
		return LRU_RETRY;
	}

	WARN_ON(inode->i_state & I_NEW);
	inode->i_state |= I_FREEING;
	list_lru_isolate_move(lru, &inode->i_lru, freeable);
	spin_unlock(&inode->i_lock);

	this_cpu_dec(nr_unused);
	return LRU_REMOVED;
}

/*
 * Walk the superblock inode LRU for freeable inodes and attempt to free them.
 * This is called from the superblock shrinker function with a number of inodes
 * to trim from the LRU. Inodes to be freed are moved to a temporary list and
 * then are freed outside inode_lock by dispose_list().
 */
long prune_icache_sb(struct super_block *sb, struct shrink_control *sc)
{
	LIST_HEAD(freeable);
	long freed;

	freed = list_lru_shrink_walk(&sb->s_inode_lru, sc,
				     inode_lru_isolate, &freeable);
	dispose_list(&freeable);
	return freed;
}

static void __wait_on_freeing_inode(struct inode *inode);
/*
 * Called with the inode lock held.
 */
static struct inode *find_inode(struct super_block *sb,
				struct hlist_head *head,
				int (*test)(struct inode *, void *),
				void *data)
{
	struct inode *inode = NULL;

repeat:
	hlist_for_each_entry(inode, head, i_hash) {
		if (inode->i_sb != sb)
			continue;
		if (!test(inode, data))
			continue;
		spin_lock(&inode->i_lock);
		if (inode->i_state & (I_FREEING|I_WILL_FREE)) {
			__wait_on_freeing_inode(inode);
			goto repeat;
		}
		if (unlikely(inode->i_state & I_CREATING)) {
			spin_unlock(&inode->i_lock);
			return ERR_PTR(-ESTALE);
		}
		__iget(inode);
		spin_unlock(&inode->i_lock);
		return inode;
	}
	return NULL;
}

/*
 * find_inode_fast is the fast path version of find_inode, see the comment at
 * iget_locked for details.
 */
static struct inode *find_inode_fast(struct super_block *sb,
				struct hlist_head *head, unsigned long ino)
{
	struct inode *inode = NULL;

repeat:
	hlist_for_each_entry(inode, head, i_hash) {
		if (inode->i_ino != ino)
			continue;
		if (inode->i_sb != sb)
			continue;
		spin_lock(&inode->i_lock);
		if (inode->i_state & (I_FREEING|I_WILL_FREE)) {
			__wait_on_freeing_inode(inode);
			goto repeat;
		}
		if (unlikely(inode->i_state & I_CREATING)) {
			spin_unlock(&inode->i_lock);
			return ERR_PTR(-ESTALE);
		}
		__iget(inode);
		spin_unlock(&inode->i_lock);
		return inode;
	}
	return NULL;
}

/*
 * Each cpu owns a range of LAST_INO_BATCH numbers.
 * 'shared_last_ino' is dirtied only once out of LAST_INO_BATCH allocations,
 * to renew the exhausted range.
 *
 * This does not significantly increase overflow rate because every CPU can
 * consume at most LAST_INO_BATCH-1 unused inode numbers. So there is
 * NR_CPUS*(LAST_INO_BATCH-1) wastage. At 4096 and 1024, this is ~0.1% of the
 * 2^32 range, and is a worst-case. Even a 50% wastage would only increase
 * overflow rate by 2x, which does not seem too significant.
 *
 * On a 32bit, non LFS stat() call, glibc will generate an EOVERFLOW
 * error if st_ino won't fit in target struct field. Use 32bit counter
 * here to attempt to avoid that.
 */
#define LAST_INO_BATCH 1024
static DEFINE_PER_CPU(unsigned int, last_ino);

unsigned int get_next_ino(void)
{
	unsigned int *p = &get_cpu_var(last_ino);
	unsigned int res = *p;

#ifdef CONFIG_SMP
	if (unlikely((res & (LAST_INO_BATCH-1)) == 0)) {
		static atomic_t shared_last_ino;
		int next = atomic_add_return(LAST_INO_BATCH, &shared_last_ino);

		res = next - LAST_INO_BATCH;
	}
#endif

	res++;
	/* get_next_ino should not provide a 0 inode number */
	if (unlikely(!res))
		res++;
	*p = res;
	put_cpu_var(last_ino);
	return res;
}
EXPORT_SYMBOL(get_next_ino);

/**
 *	new_inode_pseudo 	- obtain an inode
 *	@sb: superblock
 *
 *	Allocates a new inode for given superblock.
 *	Inode wont be chained in superblock s_inodes list
 *	This means :
 *	- fs can't be unmount
 *	- quotas, fsnotify, writeback can't work
 */
struct inode *new_inode_pseudo(struct super_block *sb)
{
	struct inode *inode = alloc_inode(sb);

	if (inode) {
		spin_lock(&inode->i_lock);
		inode->i_state = 0;
		spin_unlock(&inode->i_lock);
		INIT_LIST_HEAD(&inode->i_sb_list);
	}
	return inode;
}

/**
 *	new_inode 	- obtain an inode
 *	@sb: superblock
 *
 *	Allocates a new inode for given superblock. The default gfp_mask
 *	for allocations related to inode->i_mapping is GFP_HIGHUSER_MOVABLE.
 *	If HIGHMEM pages are unsuitable or it is known that pages allocated
 *	for the page cache are not reclaimable or migratable,
 *	mapping_set_gfp_mask() must be called with suitable flags on the
 *	newly created inode's mapping
 *
 */
struct inode *new_inode(struct super_block *sb)
{
	struct inode *inode;

	spin_lock_prefetch(&sb->s_inode_list_lock);

	inode = new_inode_pseudo(sb);
	if (inode)
		inode_sb_list_add(inode);
	return inode;
}
EXPORT_SYMBOL(new_inode);

#ifdef CONFIG_DEBUG_LOCK_ALLOC
void lockdep_annotate_inode_mutex_key(struct inode *inode)
{
	if (S_ISDIR(inode->i_mode)) {
		struct file_system_type *type = inode->i_sb->s_type;

		/* Set new key only if filesystem hasn't already changed it */
		if (lockdep_match_class(&inode->i_rwsem, &type->i_mutex_key)) {
			/*
			 * ensure nobody is actually holding i_mutex
			 */
			// mutex_destroy(&inode->i_mutex);
			init_rwsem(&inode->i_rwsem);
			lockdep_set_class(&inode->i_rwsem,
					  &type->i_mutex_dir_key);
		}
	}
}
EXPORT_SYMBOL(lockdep_annotate_inode_mutex_key);
#endif

/**
 * unlock_new_inode - clear the I_NEW state and wake up any waiters
 * @inode:	new inode to unlock
 *
 * Called when the inode is fully initialised to clear the new state of the
 * inode and wake up anyone waiting for the inode to finish initialisation.
 */
void unlock_new_inode(struct inode *inode)
{
	lockdep_annotate_inode_mutex_key(inode);
	spin_lock(&inode->i_lock);
	WARN_ON(!(inode->i_state & I_NEW));
	inode->i_state &= ~I_NEW & ~I_CREATING;
	smp_mb();
	wake_up_bit(&inode->i_state, __I_NEW);
	spin_unlock(&inode->i_lock);
}
EXPORT_SYMBOL(unlock_new_inode);

void discard_new_inode(struct inode *inode)
{
	lockdep_annotate_inode_mutex_key(inode);
	spin_lock(&inode->i_lock);
	WARN_ON(!(inode->i_state & I_NEW));
	inode->i_state &= ~I_NEW;
	smp_mb();
	wake_up_bit(&inode->i_state, __I_NEW);
	spin_unlock(&inode->i_lock);
	iput(inode);
}
EXPORT_SYMBOL(discard_new_inode);

/**
 * lock_two_nondirectories - take two i_mutexes on non-directory objects
 *
 * Lock any non-NULL argument that is not a directory.
 * Zero, one or two objects may be locked by this function.
 *
 * @inode1: first inode to lock
 * @inode2: second inode to lock
 */
void lock_two_nondirectories(struct inode *inode1, struct inode *inode2)
{
	if (inode1 > inode2)
		swap(inode1, inode2);

	if (inode1 && !S_ISDIR(inode1->i_mode))
		inode_lock(inode1);
	if (inode2 && !S_ISDIR(inode2->i_mode) && inode2 != inode1)
		inode_lock_nested(inode2, I_MUTEX_NONDIR2);
}
EXPORT_SYMBOL(lock_two_nondirectories);

/**
 * unlock_two_nondirectories - release locks from lock_two_nondirectories()
 * @inode1: first inode to unlock
 * @inode2: second inode to unlock
 */
void unlock_two_nondirectories(struct inode *inode1, struct inode *inode2)
{
	if (inode1 && !S_ISDIR(inode1->i_mode))
		inode_unlock(inode1);
	if (inode2 && !S_ISDIR(inode2->i_mode) && inode2 != inode1)
		inode_unlock(inode2);
}
EXPORT_SYMBOL(unlock_two_nondirectories);

/**
 * inode_insert5 - obtain an inode from a mounted file system
 * @inode:	pre-allocated inode to use for insert to cache
 * @hashval:	hash value (usually inode number) to get
 * @test:	callback used for comparisons between inodes
 * @set:	callback used to initialize a new struct inode
 * @data:	opaque data pointer to pass to @test and @set
 *
 * Search for the inode specified by @hashval and @data in the inode cache,
 * and if present it is return it with an increased reference count. This is
 * a variant of iget5_locked() for callers that don't want to fail on memory
 * allocation of inode.
 *
 * If the inode is not in cache, insert the pre-allocated inode to cache and
 * return it locked, hashed, and with the I_NEW flag set. The file system gets
 * to fill it in before unlocking it via unlock_new_inode().
 *
 * Note both @test and @set are called with the inode_hash_lock held, so can't
 * sleep.
 */
struct inode *inode_insert5(struct inode *inode, unsigned long hashval,
			    int (*test)(struct inode *, void *),
			    int (*set)(struct inode *, void *), void *data)
{
	struct hlist_head *head = inode_hashtable + hash(inode->i_sb, hashval);
	struct inode *old;
	bool creating = inode->i_state & I_CREATING;

again:
	spin_lock(&inode_hash_lock);
	old = find_inode(inode->i_sb, head, test, data);
	if (unlikely(old)) {
		/*
		 * Uhhuh, somebody else created the same inode under us.
		 * Use the old inode instead of the preallocated one.
		 */
		spin_unlock(&inode_hash_lock);
		if (IS_ERR(old))
			return NULL;
		wait_on_inode(old);
		if (unlikely(inode_unhashed(old))) {
			iput(old);
			goto again;
		}
		return old;
	}

	if (set && unlikely(set(inode, data))) {
		inode = NULL;
		goto unlock;
	}

	/*
	 * Return the locked inode with I_NEW set, the
	 * caller is responsible for filling in the contents
	 */
	spin_lock(&inode->i_lock);
	inode->i_state |= I_NEW;
	hlist_add_head_rcu(&inode->i_hash, head);
	spin_unlock(&inode->i_lock);
	if (!creating)
		inode_sb_list_add(inode);
unlock:
	spin_unlock(&inode_hash_lock);

	return inode;
}
EXPORT_SYMBOL(inode_insert5);

/**
 * iget5_locked - obtain an inode from a mounted file system
 * @sb:		super block of file system
 * @hashval:	hash value (usually inode number) to get
 * @test:	callback used for comparisons between inodes
 * @set:	callback used to initialize a new struct inode
 * @data:	opaque data pointer to pass to @test and @set
 *
 * Search for the inode specified by @hashval and @data in the inode cache,
 * and if present it is return it with an increased reference count. This is
 * a generalized version of iget_locked() for file systems where the inode
 * number is not sufficient for unique identification of an inode.
 *
 * If the inode is not in cache, allocate a new inode and return it locked,
 * hashed, and with the I_NEW flag set. The file system gets to fill it in
 * before unlocking it via unlock_new_inode().
 *
 * Note both @test and @set are called with the inode_hash_lock held, so can't
 * sleep.
 */
struct inode *iget5_locked(struct super_block *sb, unsigned long hashval,
		int (*test)(struct inode *, void *),
		int (*set)(struct inode *, void *), void *data)
{
	struct inode *inode = ilookup5(sb, hashval, test, data);

	if (!inode) {
		struct inode *new = alloc_inode(sb);

		if (new) {
			new->i_state = 0;
			inode = inode_insert5(new, hashval, test, set, data);
			if (unlikely(inode != new))
				destroy_inode(new);
		}
	}
	return inode;
}
EXPORT_SYMBOL(iget5_locked);

/**
 * iget_locked - obtain an inode from a mounted file system
 * @sb:		super block of file system
 * @ino:	inode number to get
 *
 * Search for the inode specified by @ino in the inode cache and if present
 * return it with an increased reference count. This is for file systems
 * where the inode number is sufficient for unique identification of an inode.
 *
 * If the inode is not in cache, allocate a new inode and return it locked,
 * hashed, and with the I_NEW flag set.  The file system gets to fill it in
 * before unlocking it via unlock_new_inode().
 */
struct inode *iget_locked(struct super_block *sb, unsigned long ino)
{
	struct hlist_head *head = inode_hashtable + hash(sb, ino);
	struct inode *inode;
again:
	spin_lock(&inode_hash_lock);
	inode = find_inode_fast(sb, head, ino);
	spin_unlock(&inode_hash_lock);
	if (inode) {
		if (IS_ERR(inode))
			return NULL;
		wait_on_inode(inode);
		if (unlikely(inode_unhashed(inode))) {
			iput(inode);
			goto again;
		}
		return inode;
	}

	inode = alloc_inode(sb);
	if (inode) {
		struct inode *old;

		spin_lock(&inode_hash_lock);
		/* We released the lock, so.. */
		old = find_inode_fast(sb, head, ino);
		if (!old) {
			inode->i_ino = ino;
			spin_lock(&inode->i_lock);
			inode->i_state = I_NEW;
			hlist_add_head_rcu(&inode->i_hash, head);
			spin_unlock(&inode->i_lock);
			inode_sb_list_add(inode);
			spin_unlock(&inode_hash_lock);

			/* Return the locked inode with I_NEW set, the
			 * caller is responsible for filling in the contents
			 */
			return inode;
		}

		/*
		 * Uhhuh, somebody else created the same inode under
		 * us. Use the old inode instead of the one we just
		 * allocated.
		 */
		spin_unlock(&inode_hash_lock);
		destroy_inode(inode);
		if (IS_ERR(old))
			return NULL;
		inode = old;
		wait_on_inode(inode);
		if (unlikely(inode_unhashed(inode))) {
			iput(inode);
			goto again;
		}
	}
	return inode;
}
EXPORT_SYMBOL(iget_locked);

/*
 * search the inode cache for a matching inode number.
 * If we find one, then the inode number we are trying to
 * allocate is not unique and so we should not use it.
 *
 * Returns 1 if the inode number is unique, 0 if it is not.
 */
static int test_inode_iunique(struct super_block *sb, unsigned long ino)
{
	struct hlist_head *b = inode_hashtable + hash(sb, ino);
	struct inode *inode;

	hlist_for_each_entry_rcu(inode, b, i_hash) {
		if (inode->i_ino == ino && inode->i_sb == sb)
			return 0;
	}
	return 1;
}

/**
 *	iunique - get a unique inode number
 *	@sb: superblock
 *	@max_reserved: highest reserved inode number
 *
 *	Obtain an inode number that is unique on the system for a given
 *	superblock. This is used by file systems that have no natural
 *	permanent inode numbering system. An inode number is returned that
 *	is higher than the reserved limit but unique.
 *
 *	BUGS:
 *	With a large number of inodes live on the file system this function
 *	currently becomes quite slow.
 */
ino_t iunique(struct super_block *sb, ino_t max_reserved)
{
	/*
	 * On a 32bit, non LFS stat() call, glibc will generate an EOVERFLOW
	 * error if st_ino won't fit in target struct field. Use 32bit counter
	 * here to attempt to avoid that.
	 */
	static DEFINE_SPINLOCK(iunique_lock);
	static unsigned int counter;
	ino_t res;

	rcu_read_lock();
	spin_lock(&iunique_lock);
	do {
		if (counter <= max_reserved)
			counter = max_reserved + 1;
		res = counter++;
	} while (!test_inode_iunique(sb, res));
	spin_unlock(&iunique_lock);
	rcu_read_unlock();

	return res;
}
EXPORT_SYMBOL(iunique);

struct inode *igrab(struct inode *inode)
{
	spin_lock(&inode->i_lock);
	if (!(inode->i_state & (I_FREEING|I_WILL_FREE))) {
		__iget(inode);
		spin_unlock(&inode->i_lock);
	} else {
		spin_unlock(&inode->i_lock);
		/*
		 * Handle the case where s_op->clear_inode is not been
		 * called yet, and somebody is calling igrab
		 * while the inode is getting freed.
		 */
		inode = NULL;
	}
	return inode;
}
EXPORT_SYMBOL(igrab);

/**
 * ilookup5_nowait - search for an inode in the inode cache
 * @sb:		super block of file system to search
 * @hashval:	hash value (usually inode number) to search for
 * @test:	callback used for comparisons between inodes
 * @data:	opaque data pointer to pass to @test
 *
 * Search for the inode specified by @hashval and @data in the inode cache.
 * If the inode is in the cache, the inode is returned with an incremented
 * reference count.
 *
 * Note: I_NEW is not waited upon so you have to be very careful what you do
 * with the returned inode.  You probably should be using ilookup5() instead.
 *
 * Note2: @test is called with the inode_hash_lock held, so can't sleep.
 */
struct inode *ilookup5_nowait(struct super_block *sb, unsigned long hashval,
		int (*test)(struct inode *, void *), void *data)
{
	struct hlist_head *head = inode_hashtable + hash(sb, hashval);
	struct inode *inode;

	spin_lock(&inode_hash_lock);
	inode = find_inode(sb, head, test, data);
	spin_unlock(&inode_hash_lock);

	return IS_ERR(inode) ? NULL : inode;
}
EXPORT_SYMBOL(ilookup5_nowait);

/**
 * ilookup5 - search for an inode in the inode cache
 * @sb:		super block of file system to search
 * @hashval:	hash value (usually inode number) to search for
 * @test:	callback used for comparisons between inodes
 * @data:	opaque data pointer to pass to @test
 *
 * Search for the inode specified by @hashval and @data in the inode cache,
 * and if the inode is in the cache, return the inode with an incremented
 * reference count.  Waits on I_NEW before returning the inode.
 * returned with an incremented reference count.
 *
 * This is a generalized version of ilookup() for file systems where the
 * inode number is not sufficient for unique identification of an inode.
 *
 * Note: @test is called with the inode_hash_lock held, so can't sleep.
 */
struct inode *ilookup5(struct super_block *sb, unsigned long hashval,
		int (*test)(struct inode *, void *), void *data)
{
	struct inode *inode;
again:
	inode = ilookup5_nowait(sb, hashval, test, data);
	if (inode) {
		wait_on_inode(inode);
		if (unlikely(inode_unhashed(inode))) {
			iput(inode);
			goto again;
		}
	}
	return inode;
}
EXPORT_SYMBOL(ilookup5);

/**
 * ilookup - search for an inode in the inode cache
 * @sb:		super block of file system to search
 * @ino:	inode number to search for
 *
 * Search for the inode @ino in the inode cache, and if the inode is in the
 * cache, the inode is returned with an incremented reference count.
 */
struct inode *ilookup(struct super_block *sb, unsigned long ino)
{
	struct hlist_head *head = inode_hashtable + hash(sb, ino);
	struct inode *inode;
again:
	spin_lock(&inode_hash_lock);
	inode = find_inode_fast(sb, head, ino);
	spin_unlock(&inode_hash_lock);

	if (inode) {
		if (IS_ERR(inode))
			return NULL;
		wait_on_inode(inode);
		if (unlikely(inode_unhashed(inode))) {
			iput(inode);
			goto again;
		}
	}
	return inode;
}
EXPORT_SYMBOL(ilookup);

/**
 * find_inode_nowait - find an inode in the inode cache
 * @sb:		super block of file system to search
 * @hashval:	hash value (usually inode number) to search for
 * @match:	callback used for comparisons between inodes
 * @data:	opaque data pointer to pass to @match
 *
 * Search for the inode specified by @hashval and @data in the inode
 * cache, where the helper function @match will return 0 if the inode
 * does not match, 1 if the inode does match, and -1 if the search
 * should be stopped.  The @match function must be responsible for
 * taking the i_lock spin_lock and checking i_state for an inode being
 * freed or being initialized, and incrementing the reference count
 * before returning 1.  It also must not sleep, since it is called with
 * the inode_hash_lock spinlock held.
 *
 * This is a even more generalized version of ilookup5() when the
 * function must never block --- find_inode() can block in
 * __wait_on_freeing_inode() --- or when the caller can not increment
 * the reference count because the resulting iput() might cause an
 * inode eviction.  The tradeoff is that the @match funtion must be
 * very carefully implemented.
 */
struct inode *find_inode_nowait(struct super_block *sb,
				unsigned long hashval,
				int (*match)(struct inode *, unsigned long,
					     void *),
				void *data)
{
	struct hlist_head *head = inode_hashtable + hash(sb, hashval);
	struct inode *inode, *ret_inode = NULL;
	int mval;

	spin_lock(&inode_hash_lock);
	hlist_for_each_entry(inode, head, i_hash) {
		if (inode->i_sb != sb)
			continue;
		mval = match(inode, hashval, data);
		if (mval == 0)
			continue;
		if (mval == 1)
			ret_inode = inode;
		goto out;
	}
out:
	spin_unlock(&inode_hash_lock);
	return ret_inode;
}
EXPORT_SYMBOL(find_inode_nowait);

/**
 * find_inode_rcu - find an inode in the inode cache
 * @sb:		Super block of file system to search
 * @hashval:	Key to hash
 * @test:	Function to test match on an inode
 * @data:	Data for test function
 *
 * Search for the inode specified by @hashval and @data in the inode cache,
 * where the helper function @test will return 0 if the inode does not match
 * and 1 if it does.  The @test function must be responsible for taking the
 * i_lock spin_lock and checking i_state for an inode being freed or being
 * initialized.
 *
 * If successful, this will return the inode for which the @test function
 * returned 1 and NULL otherwise.
 *
 * The @test function is not permitted to take a ref on any inode presented.
 * It is also not permitted to sleep.
 *
 * The caller must hold the RCU read lock.
 */
struct inode *find_inode_rcu(struct super_block *sb, unsigned long hashval,
			     int (*test)(struct inode *, void *), void *data)
{
	struct hlist_head *head = inode_hashtable + hash(sb, hashval);
	struct inode *inode;

	RCU_LOCKDEP_WARN(!rcu_read_lock_held(),
			 "suspicious find_inode_rcu() usage");

	hlist_for_each_entry_rcu(inode, head, i_hash) {
		if (inode->i_sb == sb &&
		    !(READ_ONCE(inode->i_state) & (I_FREEING | I_WILL_FREE)) &&
		    test(inode, data))
			return inode;
	}
	return NULL;
}
EXPORT_SYMBOL(find_inode_rcu);

/**
 * find_inode_by_ino_rcu - Find an inode in the inode cache
 * @sb:		Super block of file system to search
 * @ino:	The inode number to match
 *
 * Search for the inode specified by @hashval and @data in the inode cache,
 * where the helper function @test will return 0 if the inode does not match
 * and 1 if it does.  The @test function must be responsible for taking the
 * i_lock spin_lock and checking i_state for an inode being freed or being
 * initialized.
 *
 * If successful, this will return the inode for which the @test function
 * returned 1 and NULL otherwise.
 *
 * The @test function is not permitted to take a ref on any inode presented.
 * It is also not permitted to sleep.
 *
 * The caller must hold the RCU read lock.
 */
struct inode *find_inode_by_ino_rcu(struct super_block *sb,
				    unsigned long ino)
{
	struct hlist_head *head = inode_hashtable + hash(sb, ino);
	struct inode *inode;

	RCU_LOCKDEP_WARN(!rcu_read_lock_held(),
			 "suspicious find_inode_by_ino_rcu() usage");

	hlist_for_each_entry_rcu(inode, head, i_hash) {
		if (inode->i_ino == ino &&
		    inode->i_sb == sb &&
		    !(READ_ONCE(inode->i_state) & (I_FREEING | I_WILL_FREE)))
		    return inode;
	}
	return NULL;
}
EXPORT_SYMBOL(find_inode_by_ino_rcu);

int insert_inode_locked(struct inode *inode)
{
	struct super_block *sb = inode->i_sb;
	ino_t ino = inode->i_ino;
	struct hlist_head *head = inode_hashtable + hash(sb, ino);

	while (1) {
		struct inode *old = NULL;
		spin_lock(&inode_hash_lock);
		hlist_for_each_entry(old, head, i_hash) {
			if (old->i_ino != ino)
				continue;
			if (old->i_sb != sb)
				continue;
			spin_lock(&old->i_lock);
			if (old->i_state & (I_FREEING|I_WILL_FREE)) {
				spin_unlock(&old->i_lock);
				continue;
			}
			break;
		}
		if (likely(!old)) {
			spin_lock(&inode->i_lock);
			inode->i_state |= I_NEW | I_CREATING;
			hlist_add_head_rcu(&inode->i_hash, head);
			spin_unlock(&inode->i_lock);
			spin_unlock(&inode_hash_lock);
			return 0;
		}
		if (unlikely(old->i_state & I_CREATING)) {
			spin_unlock(&old->i_lock);
			spin_unlock(&inode_hash_lock);
			return -EBUSY;
		}
		__iget(old);
		spin_unlock(&old->i_lock);
		spin_unlock(&inode_hash_lock);
		wait_on_inode(old);
		if (unlikely(!inode_unhashed(old))) {
			iput(old);
			return -EBUSY;
		}
		iput(old);
	}
}
EXPORT_SYMBOL(insert_inode_locked);

int insert_inode_locked4(struct inode *inode, unsigned long hashval,
		int (*test)(struct inode *, void *), void *data)
{
	struct inode *old;

	inode->i_state |= I_CREATING;
	old = inode_insert5(inode, hashval, test, NULL, data);

	if (old != inode) {
		iput(old);
		return -EBUSY;
	}
	return 0;
}
EXPORT_SYMBOL(insert_inode_locked4);


int generic_delete_inode(struct inode *inode)
{
	return 1;
}
EXPORT_SYMBOL(generic_delete_inode);

/*
 * Called when we're dropping the last reference
 * to an inode.
 *
 * Call the FS "drop_inode()" function, defaulting to
 * the legacy UNIX filesystem behaviour.  If it tells
 * us to evict inode, do so.  Otherwise, retain inode
 * in cache if fs is alive, sync and evict if fs is
 * shutting down.
 */
static void iput_final(struct inode *inode)
{
	struct super_block *sb = inode->i_sb;
	const struct super_operations *op = inode->i_sb->s_op;
	unsigned long state;
	int drop;

	WARN_ON(inode->i_state & I_NEW);

	if (op->drop_inode)
		drop = op->drop_inode(inode);
	else
		drop = generic_drop_inode(inode);

	if (!drop &&
	    !(inode->i_state & I_DONTCACHE) &&
	    (sb->s_flags & SB_ACTIVE)) {
		inode_add_lru(inode);
		spin_unlock(&inode->i_lock);
		return;
	}

	state = inode->i_state;
	if (!drop) {
		WRITE_ONCE(inode->i_state, state | I_WILL_FREE);
		spin_unlock(&inode->i_lock);

		write_inode_now(inode, 1);

		spin_lock(&inode->i_lock);
		state = inode->i_state;
		WARN_ON(state & I_NEW);
		state &= ~I_WILL_FREE;
	}

	WRITE_ONCE(inode->i_state, state | I_FREEING);
	if (!list_empty(&inode->i_lru))
		inode_lru_list_del(inode);
	spin_unlock(&inode->i_lock);

	evict(inode);
}

/**
 *	iput	- put an inode
 *	@inode: inode to put
 *
 *	Puts an inode, dropping its usage count. If the inode use count hits
 *	zero, the inode is then freed and may also be destroyed.
 *
 *	Consequently, iput() can sleep.
 */
void iput(struct inode *inode)
{
	if (!inode)
		return;
	BUG_ON(inode->i_state & I_CLEAR);
retry:
	if (atomic_dec_and_lock(&inode->i_count, &inode->i_lock)) {
		if (inode->i_nlink && (inode->i_state & I_DIRTY_TIME)) {
			atomic_inc(&inode->i_count);
			spin_unlock(&inode->i_lock);
			trace_writeback_lazytime_iput(inode);
			mark_inode_dirty_sync(inode);
			goto retry;
		}
		iput_final(inode);
	}
}
EXPORT_SYMBOL(iput);

#ifdef CONFIG_BLOCK
/**
 *	bmap	- find a block number in a file
 *	@inode:  inode owning the block number being requested
 *	@block: pointer containing the block to find
 *
 *	Replaces the value in ``*block`` with the block number on the device holding
 *	corresponding to the requested block number in the file.
 *	That is, asked for block 4 of inode 1 the function will replace the
 *	4 in ``*block``, with disk block relative to the disk start that holds that
 *	block of the file.
 *
 *	Returns -EINVAL in case of error, 0 otherwise. If mapping falls into a
 *	hole, returns 0 and ``*block`` is also set to 0.
 */
int bmap(struct inode *inode, sector_t *block)
{
	if (!inode->i_mapping->a_ops->bmap)
		return -EINVAL;

	*block = inode->i_mapping->a_ops->bmap(inode->i_mapping, *block);
	return 0;
}
EXPORT_SYMBOL(bmap);
#endif

/*
 * With relative atime, only update atime if the previous atime is
 * earlier than either the ctime or mtime or if at least a day has
 * passed since the last atime update.
 */
static int relatime_need_update(struct vfsmount *mnt, struct inode *inode,
			     struct timespec64 now)
{

	if (!(mnt->mnt_flags & MNT_RELATIME))
		return 1;
	/*
	 * Is mtime younger than atime? If yes, update atime:
	 */
	if (timespec64_compare(&inode->i_mtime, &inode->i_atime) >= 0)
		return 1;
	/*
	 * Is ctime younger than atime? If yes, update atime:
	 */
	if (timespec64_compare(&inode->i_ctime, &inode->i_atime) >= 0)
		return 1;

	/*
	 * Is the previous atime value older than a day? If yes,
	 * update atime:
	 */
	if ((long)(now.tv_sec - inode->i_atime.tv_sec) >= 24*60*60)
		return 1;
	/*
	 * Good, we can skip the atime update:
	 */
	return 0;
}

int generic_update_time(struct inode *inode, struct timespec64 *time, int flags)
{
	int dirty_flags = 0;

	if (flags & (S_ATIME | S_CTIME | S_MTIME)) {
		if (flags & S_ATIME)
			inode->i_atime = *time;
		if (flags & S_CTIME)
			inode->i_ctime = *time;
		if (flags & S_MTIME)
			inode->i_mtime = *time;

		if (inode->i_sb->s_flags & SB_LAZYTIME)
			dirty_flags |= I_DIRTY_TIME;
		else
			dirty_flags |= I_DIRTY_SYNC;
	}

	if ((flags & S_VERSION) && inode_maybe_inc_iversion(inode, false))
		dirty_flags |= I_DIRTY_SYNC;

	__mark_inode_dirty(inode, dirty_flags);
	return 0;
}
EXPORT_SYMBOL(generic_update_time);

/*
 * This does the actual work of updating an inodes time or version.  Must have
 * had called mnt_want_write() before calling this.
 */
static int update_time(struct inode *inode, struct timespec64 *time, int flags)
{
	if (inode->i_op->update_time)
		return inode->i_op->update_time(inode, time, flags);
	return generic_update_time(inode, time, flags);
}

/**
 *	atime_needs_update	-	update the access time
 *	@path: the &struct path to update
 *	@inode: inode to update
 *
 *	Update the accessed time on an inode and mark it for writeback.
 *	This function automatically handles read only file systems and media,
 *	as well as the "noatime" flag and inode specific "noatime" markers.
 */
bool atime_needs_update(const struct path *path, struct inode *inode)
{
	struct vfsmount *mnt = path->mnt;
	struct timespec64 now;

	if (inode->i_flags & S_NOATIME)
		return false;

	/* Atime updates will likely cause i_uid and i_gid to be written
	 * back improprely if their true value is unknown to the vfs.
	 */
	if (HAS_UNMAPPED_ID(mnt_user_ns(mnt), inode))
		return false;

	if (IS_NOATIME(inode))
		return false;
	if ((inode->i_sb->s_flags & SB_NODIRATIME) && S_ISDIR(inode->i_mode))
		return false;

	if (mnt->mnt_flags & MNT_NOATIME)
		return false;
	if ((mnt->mnt_flags & MNT_NODIRATIME) && S_ISDIR(inode->i_mode))
		return false;

	now = current_time(inode);

	if (!relatime_need_update(mnt, inode, now))
		return false;

	if (timespec64_equal(&inode->i_atime, &now))
		return false;

	return true;
}

void touch_atime(const struct path *path)
{
	struct vfsmount *mnt = path->mnt;
	struct inode *inode = d_inode(path->dentry);
	struct timespec64 now;

	if (!atime_needs_update(path, inode))
		return;

	if (!sb_start_write_trylock(inode->i_sb))
		return;

	if (__mnt_want_write(mnt) != 0)
		goto skip_update;
	/*
	 * File systems can error out when updating inodes if they need to
	 * allocate new space to modify an inode (such is the case for
	 * Btrfs), but since we touch atime while walking down the path we
	 * really don't care if we failed to update the atime of the file,
	 * so just ignore the return value.
	 * We may also fail on filesystems that have the ability to make parts
	 * of the fs read only, e.g. subvolumes in Btrfs.
	 */
	now = current_time(inode);
	update_time(inode, &now, S_ATIME);
	__mnt_drop_write(mnt);
skip_update:
	sb_end_write(inode->i_sb);
}
EXPORT_SYMBOL(touch_atime);

/*
 * The logic we want is
 *
 *	if suid or (sgid and xgrp)
 *		remove privs
 */
int should_remove_suid(struct dentry *dentry)
{
	umode_t mode = d_inode(dentry)->i_mode;
	int kill = 0;

	/* suid always must be killed */
	if (unlikely(mode & S_ISUID))
		kill = ATTR_KILL_SUID;

	/*
	 * sgid without any exec bits is just a mandatory locking mark; leave
	 * it alone.  If some exec bits are set, it's a real sgid; kill it.
	 */
	if (unlikely((mode & S_ISGID) && (mode & S_IXGRP)))
		kill |= ATTR_KILL_SGID;

	if (unlikely(kill && !capable(CAP_FSETID) && S_ISREG(mode)))
		return kill;

	return 0;
}
EXPORT_SYMBOL(should_remove_suid);

/*
 * Return mask of changes for notify_change() that need to be done as a
 * response to write or truncate. Return 0 if nothing has to be changed.
 * Negative value on error (change should be denied).
 */
int dentry_needs_remove_privs(struct dentry *dentry)
{
	struct inode *inode = d_inode(dentry);
	int mask = 0;
	int ret;

	if (IS_NOSEC(inode))
		return 0;

	mask = should_remove_suid(dentry);
	ret = security_inode_need_killpriv(dentry);
	if (ret < 0)
		return ret;
	if (ret)
		mask |= ATTR_KILL_PRIV;
	return mask;
}

static int __remove_privs(struct user_namespace *mnt_userns,
			  struct dentry *dentry, int kill)
{
	struct iattr newattrs;

	newattrs.ia_valid = ATTR_FORCE | kill;
	/*
	 * Note we call this on write, so notify_change will not
	 * encounter any conflicting delegations:
	 */
	return notify_change(mnt_userns, dentry, &newattrs, NULL);
}

/*
 * Remove special file priviledges (suid, capabilities) when file is written
 * to or truncated.
 */
int file_remove_privs(struct file *file)
{
	struct dentry *dentry = file_dentry(file);
	struct inode *inode = file_inode(file);
	int kill;
	int error = 0;

	/*
	 * Fast path for nothing security related.
	 * As well for non-regular files, e.g. blkdev inodes.
	 * For example, blkdev_write_iter() might get here
	 * trying to remove privs which it is not allowed to.
	 */
	if (IS_NOSEC(inode) || !S_ISREG(inode->i_mode))
		return 0;

	kill = dentry_needs_remove_privs(dentry);
	if (kill < 0)
		return kill;
	if (kill)
		error = __remove_privs(file_mnt_user_ns(file), dentry, kill);
	if (!error)
		inode_has_no_xattr(inode);

	return error;
}
EXPORT_SYMBOL(file_remove_privs);

/**
 *	file_update_time	-	update mtime and ctime time
 *	@file: file accessed
 *
 *	Update the mtime and ctime members of an inode and mark the inode
 *	for writeback.  Note that this function is meant exclusively for
 *	usage in the file write path of filesystems, and filesystems may
 *	choose to explicitly ignore update via this function with the
 *	S_NOCMTIME inode flag, e.g. for network filesystem where these
 *	timestamps are handled by the server.  This can return an error for
 *	file systems who need to allocate space in order to update an inode.
 */

int file_update_time(struct file *file)
{
	struct inode *inode = file_inode(file);
	struct timespec64 now;
	int sync_it = 0;
	int ret;

	/* First try to exhaust all avenues to not sync */
	if (IS_NOCMTIME(inode))
		return 0;

	now = current_time(inode);
	if (!timespec64_equal(&inode->i_mtime, &now))
		sync_it = S_MTIME;

	if (!timespec64_equal(&inode->i_ctime, &now))
		sync_it |= S_CTIME;

	if (IS_I_VERSION(inode) && inode_iversion_need_inc(inode))
		sync_it |= S_VERSION;

	if (!sync_it)
		return 0;

	/* Finally allowed to write? Takes lock. */
	if (__mnt_want_write_file(file))
		return 0;

	ret = update_time(inode, &now, sync_it);
	__mnt_drop_write_file(file);

	return ret;
}
EXPORT_SYMBOL(file_update_time);

/* Caller must hold the file's inode lock */
int file_modified(struct file *file)
{
	int err;

	/*
	 * Clear the security bits if the process is not being run by root.
	 * This keeps people from modifying setuid and setgid binaries.
	 */
	err = file_remove_privs(file);
	if (err)
		return err;

	if (unlikely(file->f_mode & FMODE_NOCMTIME))
		return 0;

	return file_update_time(file);
}
EXPORT_SYMBOL(file_modified);

int inode_needs_sync(struct inode *inode)
{
	if (IS_SYNC(inode))
		return 1;
	if (S_ISDIR(inode->i_mode) && IS_DIRSYNC(inode))
		return 1;
	return 0;
}
EXPORT_SYMBOL(inode_needs_sync);

/*
 * If we try to find an inode in the inode hash while it is being
 * deleted, we have to wait until the filesystem completes its
 * deletion before reporting that it isn't found.  This function waits
 * until the deletion _might_ have completed.  Callers are responsible
 * to recheck inode state.
 *
 * It doesn't matter if I_NEW is not set initially, a call to
 * wake_up_bit(&inode->i_state, __I_NEW) after removing from the hash list
 * will DTRT.
 */
static void __wait_on_freeing_inode(struct inode *inode)
{
	wait_queue_head_t *wq;
	DEFINE_WAIT_BIT(wait, &inode->i_state, __I_NEW);
	wq = bit_waitqueue(&inode->i_state, __I_NEW);
	prepare_to_wait(wq, &wait.wq_entry, TASK_UNINTERRUPTIBLE);
	spin_unlock(&inode->i_lock);
	spin_unlock(&inode_hash_lock);
	schedule();
	finish_wait(wq, &wait.wq_entry);
	spin_lock(&inode_hash_lock);
}

static __initdata unsigned long ihash_entries;
static int __init set_ihash_entries(char *str)
{
	if (!str)
		return 0;
	ihash_entries = simple_strtoul(str, &str, 0);
	return 1;
}
__setup("ihash_entries=", set_ihash_entries);

/*
 * Initialize the waitqueues and inode hash table.
 */
void __init inode_init_early(void)
{
	/* If hashes are distributed across NUMA nodes, defer
	 * hash allocation until vmalloc space is available.
	 */
	if (hashdist)
		return;

	inode_hashtable =
		alloc_large_system_hash("Inode-cache",
					sizeof(struct hlist_head),
					ihash_entries,
					14,
					HASH_EARLY | HASH_ZERO,
					&i_hash_shift,
					&i_hash_mask,
					0,
					0);
}

void __init inode_init(void)
{
	/* inode slab cache */
	inode_cachep = kmem_cache_create("inode_cache",
					 sizeof(struct inode),
					 0,
					 (SLAB_RECLAIM_ACCOUNT|SLAB_PANIC|
					 SLAB_MEM_SPREAD|SLAB_ACCOUNT),
					 init_once);

	/* Hash may have been set up in inode_init_early */
	if (!hashdist)
		return;

	inode_hashtable =
		alloc_large_system_hash("Inode-cache",
					sizeof(struct hlist_head),
					ihash_entries,
					14,
					HASH_ZERO,
					&i_hash_shift,
					&i_hash_mask,
					0,
					0);
}

void init_special_inode(struct inode *inode, umode_t mode, dev_t rdev)
{
	inode->i_mode = mode;
	if (S_ISCHR(mode)) {
		inode->i_fop = &def_chr_fops;
		inode->i_rdev = rdev;
	} else if (S_ISBLK(mode)) {
		inode->i_fop = &def_blk_fops;
		inode->i_rdev = rdev;
	} else if (S_ISFIFO(mode))
		inode->i_fop = &pipefifo_fops;
	else if (S_ISSOCK(mode))
		;	/* leave it no_open_fops */
	else
		printk(KERN_DEBUG "init_special_inode: bogus i_mode (%o) for"
				  " inode %s:%lu\n", mode, inode->i_sb->s_id,
				  inode->i_ino);
}
EXPORT_SYMBOL(init_special_inode);

/**
 * inode_init_owner - Init uid,gid,mode for new inode according to posix standards
 * @mnt_userns:	User namespace of the mount the inode was created from
 * @inode: New inode
 * @dir: Directory inode
 * @mode: mode of the new inode
 *
 * If the inode has been created through an idmapped mount the user namespace of
 * the vfsmount must be passed through @mnt_userns. This function will then take
 * care to map the inode according to @mnt_userns before checking permissions
 * and initializing i_uid and i_gid. On non-idmapped mounts or if permission
 * checking is to be performed on the raw inode simply passs init_user_ns.
 */
void inode_init_owner(struct user_namespace *mnt_userns, struct inode *inode,
		      const struct inode *dir, umode_t mode)
{
	inode_fsuid_set(inode, mnt_userns);
	if (dir && dir->i_mode & S_ISGID) {
		inode->i_gid = dir->i_gid;

		/* Directories are special, and always inherit S_ISGID */
		if (S_ISDIR(mode))
			mode |= S_ISGID;
		else if ((mode & (S_ISGID | S_IXGRP)) == (S_ISGID | S_IXGRP) &&
			 !in_group_p(i_gid_into_mnt(mnt_userns, dir)) &&
			 !capable_wrt_inode_uidgid(mnt_userns, dir, CAP_FSETID))
			mode &= ~S_ISGID;
	} else
		inode_fsgid_set(inode, mnt_userns);
	inode->i_mode = mode;
}
EXPORT_SYMBOL(inode_init_owner);

/**
 * inode_owner_or_capable - check current task permissions to inode
 * @mnt_userns:	user namespace of the mount the inode was found from
 * @inode: inode being checked
 *
 * Return true if current either has CAP_FOWNER in a namespace with the
 * inode owner uid mapped, or owns the file.
 *
 * If the inode has been found through an idmapped mount the user namespace of
 * the vfsmount must be passed through @mnt_userns. This function will then take
 * care to map the inode according to @mnt_userns before checking permissions.
 * On non-idmapped mounts or if permission checking is to be performed on the
 * raw inode simply passs init_user_ns.
 */
bool inode_owner_or_capable(struct user_namespace *mnt_userns,
			    const struct inode *inode)
{
	kuid_t i_uid;
	struct user_namespace *ns;

	i_uid = i_uid_into_mnt(mnt_userns, inode);
	if (uid_eq(current_fsuid(), i_uid))
		return true;

	ns = current_user_ns();
	if (kuid_has_mapping(ns, i_uid) && ns_capable(ns, CAP_FOWNER))
		return true;
	return false;
}
EXPORT_SYMBOL(inode_owner_or_capable);

/*
 * Direct i/o helper functions
 */
static void __inode_dio_wait(struct inode *inode)
{
	wait_queue_head_t *wq = bit_waitqueue(&inode->i_state, __I_DIO_WAKEUP);
	DEFINE_WAIT_BIT(q, &inode->i_state, __I_DIO_WAKEUP);

	do {
		prepare_to_wait(wq, &q.wq_entry, TASK_UNINTERRUPTIBLE);
		if (atomic_read(&inode->i_dio_count))
			schedule();
	} while (atomic_read(&inode->i_dio_count));
	finish_wait(wq, &q.wq_entry);
}

/**
 * inode_dio_wait - wait for outstanding DIO requests to finish
 * @inode: inode to wait for
 *
 * Waits for all pending direct I/O requests to finish so that we can
 * proceed with a truncate or equivalent operation.
 *
 * Must be called under a lock that serializes taking new references
 * to i_dio_count, usually by inode->i_mutex.
 */
void inode_dio_wait(struct inode *inode)
{
	if (atomic_read(&inode->i_dio_count))
		__inode_dio_wait(inode);
}
EXPORT_SYMBOL(inode_dio_wait);

/*
 * inode_set_flags - atomically set some inode flags
 *
 * Note: the caller should be holding i_mutex, or else be sure that
 * they have exclusive access to the inode structure (i.e., while the
 * inode is being instantiated).  The reason for the cmpxchg() loop
 * --- which wouldn't be necessary if all code paths which modify
 * i_flags actually followed this rule, is that there is at least one
 * code path which doesn't today so we use cmpxchg() out of an abundance
 * of caution.
 *
 * In the long run, i_mutex is overkill, and we should probably look
 * at using the i_lock spinlock to protect i_flags, and then make sure
 * it is so documented in include/linux/fs.h and that all code follows
 * the locking convention!!
 */
void inode_set_flags(struct inode *inode, unsigned int flags,
		     unsigned int mask)
{
	WARN_ON_ONCE(flags & ~mask);
	set_mask_bits(&inode->i_flags, mask, flags);
}
EXPORT_SYMBOL(inode_set_flags);

void inode_nohighmem(struct inode *inode)
{
	mapping_set_gfp_mask(inode->i_mapping, GFP_USER);
}
EXPORT_SYMBOL(inode_nohighmem);

/**
 * timestamp_truncate - Truncate timespec to a granularity
 * @t: Timespec
 * @inode: inode being updated
 *
 * Truncate a timespec to the granularity supported by the fs
 * containing the inode. Always rounds down. gran must
 * not be 0 nor greater than a second (NSEC_PER_SEC, or 10^9 ns).
 */
struct timespec64 timestamp_truncate(struct timespec64 t, struct inode *inode)
{
	struct super_block *sb = inode->i_sb;
	unsigned int gran = sb->s_time_gran;

	t.tv_sec = clamp(t.tv_sec, sb->s_time_min, sb->s_time_max);
	if (unlikely(t.tv_sec == sb->s_time_max || t.tv_sec == sb->s_time_min))
		t.tv_nsec = 0;

	/* Avoid division in the common cases 1 ns and 1 s. */
	if (gran == 1)
		; /* nothing */
	else if (gran == NSEC_PER_SEC)
		t.tv_nsec = 0;
	else if (gran > 1 && gran < NSEC_PER_SEC)
		t.tv_nsec -= t.tv_nsec % gran;
	else
		WARN(1, "invalid file time granularity: %u", gran);
	return t;
}
EXPORT_SYMBOL(timestamp_truncate);

/**
 * current_time - Return FS time
 * @inode: inode.
 *
 * Return the current time truncated to the time granularity supported by
 * the fs.
 *
 * Note that inode and inode->sb cannot be NULL.
 * Otherwise, the function warns and returns time without truncation.
 */
struct timespec64 current_time(struct inode *inode)
{
	struct timespec64 now;

	ktime_get_coarse_real_ts64(&now);

	if (unlikely(!inode->i_sb)) {
		WARN(1, "current_time() called with uninitialized super_block in the inode");
		return now;
	}

	return timestamp_truncate(now, inode);
}
EXPORT_SYMBOL(current_time);<|MERGE_RESOLUTION|>--- conflicted
+++ resolved
@@ -190,15 +190,10 @@
 	mapping_set_gfp_mask(mapping, GFP_HIGHUSER_MOVABLE);
 	mapping->private_data = NULL;
 	mapping->writeback_index = 0;
-<<<<<<< HEAD
-	__init_rwsem(&mapping->invalidate_lock, "mapping.invalidate_lock",
-		     &sb->s_type->invalidate_lock_key);
-=======
 	init_rwsem(&mapping->invalidate_lock);
 	lockdep_set_class_and_name(&mapping->invalidate_lock,
 				   &sb->s_type->invalidate_lock_key,
 				   "mapping.invalidate_lock");
->>>>>>> 318a54c0
 	inode->i_private = NULL;
 	inode->i_mapping = mapping;
 	INIT_HLIST_HEAD(&inode->i_dentry);	/* buggered by rcu freeing */
