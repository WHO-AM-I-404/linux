/* SPDX-License-Identifier: GPL-2.0 */
#ifndef _LINUX_FS_H
#define _LINUX_FS_H

#include <linux/linkage.h>
#include <linux/wait_bit.h>
#include <linux/kdev_t.h>
#include <linux/dcache.h>
#include <linux/path.h>
#include <linux/stat.h>
#include <linux/cache.h>
#include <linux/list.h>
#include <linux/list_lru.h>
#include <linux/llist.h>
#include <linux/radix-tree.h>
#include <linux/xarray.h>
#include <linux/rbtree.h>
#include <linux/init.h>
#include <linux/pid.h>
#include <linux/bug.h>
#include <linux/mutex.h>
#include <linux/rwsem.h>
#include <linux/mm_types.h>
#include <linux/capability.h>
#include <linux/semaphore.h>
#include <linux/fcntl.h>
#include <linux/rculist_bl.h>
#include <linux/atomic.h>
#include <linux/shrinker.h>
#include <linux/migrate_mode.h>
#include <linux/uidgid.h>
#include <linux/lockdep.h>
#include <linux/percpu-rwsem.h>
#include <linux/workqueue.h>
#include <linux/delayed_call.h>
#include <linux/uuid.h>
#include <linux/errseq.h>
#include <linux/ioprio.h>
#include <linux/fs_types.h>
#include <linux/build_bug.h>
#include <linux/stddef.h>
#include <linux/mount.h>
#include <linux/cred.h>
#include <linux/mnt_idmapping.h>
#include <linux/slab.h>
#include <linux/maple_tree.h>
#include <linux/rw_hint.h>

#include <asm/byteorder.h>
#include <uapi/linux/fs.h>

struct backing_dev_info;
struct bdi_writeback;
struct bio;
struct io_comp_batch;
struct export_operations;
struct fiemap_extent_info;
struct hd_geometry;
struct iovec;
struct kiocb;
struct kobject;
struct pipe_inode_info;
struct poll_table_struct;
struct kstatfs;
struct vm_area_struct;
struct vfsmount;
struct cred;
struct swap_info_struct;
struct seq_file;
struct workqueue_struct;
struct iov_iter;
struct fscrypt_inode_info;
struct fscrypt_operations;
struct fsverity_info;
struct fsverity_operations;
struct fsnotify_mark_connector;
struct fsnotify_sb_info;
struct fs_context;
struct fs_parameter_spec;
struct fileattr;
struct iomap_ops;

extern void __init inode_init(void);
extern void __init inode_init_early(void);
extern void __init files_init(void);
extern void __init files_maxfiles_init(void);

extern unsigned long get_max_files(void);
extern unsigned int sysctl_nr_open;

typedef __kernel_rwf_t rwf_t;

struct buffer_head;
typedef int (get_block_t)(struct inode *inode, sector_t iblock,
			struct buffer_head *bh_result, int create);
typedef int (dio_iodone_t)(struct kiocb *iocb, loff_t offset,
			ssize_t bytes, void *private);

#define MAY_EXEC		0x00000001
#define MAY_WRITE		0x00000002
#define MAY_READ		0x00000004
#define MAY_APPEND		0x00000008
#define MAY_ACCESS		0x00000010
#define MAY_OPEN		0x00000020
#define MAY_CHDIR		0x00000040
/* called from RCU mode, don't block */
#define MAY_NOT_BLOCK		0x00000080

/*
 * flags in file.f_mode.  Note that FMODE_READ and FMODE_WRITE must correspond
 * to O_WRONLY and O_RDWR via the strange trick in do_dentry_open()
 */

/* file is open for reading */
#define FMODE_READ		((__force fmode_t)(1 << 0))
/* file is open for writing */
#define FMODE_WRITE		((__force fmode_t)(1 << 1))
/* file is seekable */
#define FMODE_LSEEK		((__force fmode_t)(1 << 2))
/* file can be accessed using pread */
#define FMODE_PREAD		((__force fmode_t)(1 << 3))
/* file can be accessed using pwrite */
#define FMODE_PWRITE		((__force fmode_t)(1 << 4))
/* File is opened for execution with sys_execve / sys_uselib */
#define FMODE_EXEC		((__force fmode_t)(1 << 5))
/* File writes are restricted (block device specific) */
#define FMODE_WRITE_RESTRICTED	((__force fmode_t)(1 << 6))
/* File supports atomic writes */
#define FMODE_CAN_ATOMIC_WRITE	((__force fmode_t)(1 << 7))

/* FMODE_* bit 8 */

/* 32bit hashes as llseek() offset (for directories) */
#define FMODE_32BITHASH         ((__force fmode_t)(1 << 9))
/* 64bit hashes as llseek() offset (for directories) */
#define FMODE_64BITHASH         ((__force fmode_t)(1 << 10))

/*
 * Don't update ctime and mtime.
 *
 * Currently a special hack for the XFS open_by_handle ioctl, but we'll
 * hopefully graduate it to a proper O_CMTIME flag supported by open(2) soon.
 */
#define FMODE_NOCMTIME		((__force fmode_t)(1 << 11))

/* Expect random access pattern */
#define FMODE_RANDOM		((__force fmode_t)(1 << 12))

/* FMODE_* bit 13 */

/* File is opened with O_PATH; almost nothing can be done with it */
#define FMODE_PATH		((__force fmode_t)(1 << 14))

/* File needs atomic accesses to f_pos */
#define FMODE_ATOMIC_POS	((__force fmode_t)(1 << 15))
/* Write access to underlying fs */
#define FMODE_WRITER		((__force fmode_t)(1 << 16))
/* Has read method(s) */
#define FMODE_CAN_READ          ((__force fmode_t)(1 << 17))
/* Has write method(s) */
#define FMODE_CAN_WRITE         ((__force fmode_t)(1 << 18))

#define FMODE_OPENED		((__force fmode_t)(1 << 19))
#define FMODE_CREATED		((__force fmode_t)(1 << 20))

/* File is stream-like */
#define FMODE_STREAM		((__force fmode_t)(1 << 21))

/* File supports DIRECT IO */
#define	FMODE_CAN_ODIRECT	((__force fmode_t)(1 << 22))

#define	FMODE_NOREUSE		((__force fmode_t)(1 << 23))

/* FMODE_* bit 24 */

/* File is embedded in backing_file object */
#define FMODE_BACKING		((__force fmode_t)(1 << 25))

/* File was opened by fanotify and shouldn't generate fanotify events */
#define FMODE_NONOTIFY		((__force fmode_t)(1 << 26))

/* File is capable of returning -EAGAIN if I/O will block */
#define FMODE_NOWAIT		((__force fmode_t)(1 << 27))

/* File represents mount that needs unmounting */
#define FMODE_NEED_UNMOUNT	((__force fmode_t)(1 << 28))

/* File does not contribute to nr_files count */
#define FMODE_NOACCOUNT		((__force fmode_t)(1 << 29))

/*
 * Attribute flags.  These should be or-ed together to figure out what
 * has been changed!
 */
#define ATTR_MODE	(1 << 0)
#define ATTR_UID	(1 << 1)
#define ATTR_GID	(1 << 2)
#define ATTR_SIZE	(1 << 3)
#define ATTR_ATIME	(1 << 4)
#define ATTR_MTIME	(1 << 5)
#define ATTR_CTIME	(1 << 6)
#define ATTR_ATIME_SET	(1 << 7)
#define ATTR_MTIME_SET	(1 << 8)
#define ATTR_FORCE	(1 << 9) /* Not a change, but a change it */
#define ATTR_KILL_SUID	(1 << 11)
#define ATTR_KILL_SGID	(1 << 12)
#define ATTR_FILE	(1 << 13)
#define ATTR_KILL_PRIV	(1 << 14)
#define ATTR_OPEN	(1 << 15) /* Truncating from open(O_TRUNC) */
#define ATTR_TIMES_SET	(1 << 16)
#define ATTR_TOUCH	(1 << 17)
#define ATTR_DELEG	(1 << 18) /* Delegated attrs. Don't break write delegations */

/*
 * Whiteout is represented by a char device.  The following constants define the
 * mode and device number to use.
 */
#define WHITEOUT_MODE 0
#define WHITEOUT_DEV 0

/*
 * This is the Inode Attributes structure, used for notify_change().  It
 * uses the above definitions as flags, to know which values have changed.
 * Also, in this manner, a Filesystem can look at only the values it cares
 * about.  Basically, these are the attributes that the VFS layer can
 * request to change from the FS layer.
 *
 * Derek Atkins <warlord@MIT.EDU> 94-10-20
 */
struct iattr {
	unsigned int	ia_valid;
	umode_t		ia_mode;
	/*
	 * The two anonymous unions wrap structures with the same member.
	 *
	 * Filesystems raising FS_ALLOW_IDMAP need to use ia_vfs{g,u}id which
	 * are a dedicated type requiring the filesystem to use the dedicated
	 * helpers. Other filesystem can continue to use ia_{g,u}id until they
	 * have been ported.
	 *
	 * They always contain the same value. In other words FS_ALLOW_IDMAP
	 * pass down the same value on idmapped mounts as they would on regular
	 * mounts.
	 */
	union {
		kuid_t		ia_uid;
		vfsuid_t	ia_vfsuid;
	};
	union {
		kgid_t		ia_gid;
		vfsgid_t	ia_vfsgid;
	};
	loff_t		ia_size;
	struct timespec64 ia_atime;
	struct timespec64 ia_mtime;
	struct timespec64 ia_ctime;

	/*
	 * Not an attribute, but an auxiliary info for filesystems wanting to
	 * implement an ftruncate() like method.  NOTE: filesystem should
	 * check for (ia_valid & ATTR_FILE), and not for (ia_file != NULL).
	 */
	struct file	*ia_file;
};

/*
 * Includes for diskquotas.
 */
#include <linux/quota.h>

/*
 * Maximum number of layers of fs stack.  Needs to be limited to
 * prevent kernel stack overflow
 */
#define FILESYSTEM_MAX_STACK_DEPTH 2

/** 
 * enum positive_aop_returns - aop return codes with specific semantics
 *
 * @AOP_WRITEPAGE_ACTIVATE: Informs the caller that page writeback has
 * 			    completed, that the page is still locked, and
 * 			    should be considered active.  The VM uses this hint
 * 			    to return the page to the active list -- it won't
 * 			    be a candidate for writeback again in the near
 * 			    future.  Other callers must be careful to unlock
 * 			    the page if they get this return.  Returned by
 * 			    writepage(); 
 *
 * @AOP_TRUNCATED_PAGE: The AOP method that was handed a locked page has
 *  			unlocked it and the page might have been truncated.
 *  			The caller should back up to acquiring a new page and
 *  			trying again.  The aop will be taking reasonable
 *  			precautions not to livelock.  If the caller held a page
 *  			reference, it should drop it before retrying.  Returned
 *  			by read_folio().
 *
 * address_space_operation functions return these large constants to indicate
 * special semantics to the caller.  These are much larger than the bytes in a
 * page to allow for functions that return the number of bytes operated on in a
 * given page.
 */

enum positive_aop_returns {
	AOP_WRITEPAGE_ACTIVATE	= 0x80000,
	AOP_TRUNCATED_PAGE	= 0x80001,
};

/*
 * oh the beauties of C type declarations.
 */
struct page;
struct address_space;
struct writeback_control;
struct readahead_control;

/* Match RWF_* bits to IOCB bits */
#define IOCB_HIPRI		(__force int) RWF_HIPRI
#define IOCB_DSYNC		(__force int) RWF_DSYNC
#define IOCB_SYNC		(__force int) RWF_SYNC
#define IOCB_NOWAIT		(__force int) RWF_NOWAIT
#define IOCB_APPEND		(__force int) RWF_APPEND
#define IOCB_ATOMIC		(__force int) RWF_ATOMIC

/* non-RWF related bits - start at 16 */
#define IOCB_EVENTFD		(1 << 16)
#define IOCB_DIRECT		(1 << 17)
#define IOCB_WRITE		(1 << 18)
/* iocb->ki_waitq is valid */
#define IOCB_WAITQ		(1 << 19)
#define IOCB_NOIO		(1 << 20)
/* can use bio alloc cache */
#define IOCB_ALLOC_CACHE	(1 << 21)
/*
 * IOCB_DIO_CALLER_COMP can be set by the iocb owner, to indicate that the
 * iocb completion can be passed back to the owner for execution from a safe
 * context rather than needing to be punted through a workqueue. If this
 * flag is set, the bio completion handling may set iocb->dio_complete to a
 * handler function and iocb->private to context information for that handler.
 * The issuer should call the handler with that context information from task
 * context to complete the processing of the iocb. Note that while this
 * provides a task context for the dio_complete() callback, it should only be
 * used on the completion side for non-IO generating completions. It's fine to
 * call blocking functions from this callback, but they should not wait for
 * unrelated IO (like cache flushing, new IO generation, etc).
 */
#define IOCB_DIO_CALLER_COMP	(1 << 22)
/* kiocb is a read or write operation submitted by fs/aio.c. */
#define IOCB_AIO_RW		(1 << 23)

/* for use in trace events */
#define TRACE_IOCB_STRINGS \
	{ IOCB_HIPRI,		"HIPRI" }, \
	{ IOCB_DSYNC,		"DSYNC" }, \
	{ IOCB_SYNC,		"SYNC" }, \
	{ IOCB_NOWAIT,		"NOWAIT" }, \
	{ IOCB_APPEND,		"APPEND" }, \
	{ IOCB_ATOMIC,		"ATOMIC"}, \
	{ IOCB_EVENTFD,		"EVENTFD"}, \
	{ IOCB_DIRECT,		"DIRECT" }, \
	{ IOCB_WRITE,		"WRITE" }, \
	{ IOCB_WAITQ,		"WAITQ" }, \
	{ IOCB_NOIO,		"NOIO" }, \
	{ IOCB_ALLOC_CACHE,	"ALLOC_CACHE" }, \
	{ IOCB_DIO_CALLER_COMP,	"CALLER_COMP" }

struct kiocb {
	struct file		*ki_filp;
	loff_t			ki_pos;
	void (*ki_complete)(struct kiocb *iocb, long ret);
	void			*private;
	int			ki_flags;
	u16			ki_ioprio; /* See linux/ioprio.h */
	union {
		/*
		 * Only used for async buffered reads, where it denotes the
		 * page waitqueue associated with completing the read. Valid
		 * IFF IOCB_WAITQ is set.
		 */
		struct wait_page_queue	*ki_waitq;
		/*
		 * Can be used for O_DIRECT IO, where the completion handling
		 * is punted back to the issuer of the IO. May only be set
		 * if IOCB_DIO_CALLER_COMP is set by the issuer, and the issuer
		 * must then check for presence of this handler when ki_complete
		 * is invoked. The data passed in to this handler must be
		 * assigned to ->private when dio_complete is assigned.
		 */
		ssize_t (*dio_complete)(void *data);
	};
};

static inline bool is_sync_kiocb(struct kiocb *kiocb)
{
	return kiocb->ki_complete == NULL;
}

struct address_space_operations {
	int (*writepage)(struct page *page, struct writeback_control *wbc);
	int (*read_folio)(struct file *, struct folio *);

	/* Write back some dirty pages from this mapping. */
	int (*writepages)(struct address_space *, struct writeback_control *);

	/* Mark a folio dirty.  Return true if this dirtied it */
	bool (*dirty_folio)(struct address_space *, struct folio *);

	void (*readahead)(struct readahead_control *);

	int (*write_begin)(struct file *, struct address_space *mapping,
				loff_t pos, unsigned len,
				struct folio **foliop, void **fsdata);
	int (*write_end)(struct file *, struct address_space *mapping,
				loff_t pos, unsigned len, unsigned copied,
				struct folio *folio, void *fsdata);

	/* Unfortunately this kludge is needed for FIBMAP. Don't use it */
	sector_t (*bmap)(struct address_space *, sector_t);
	void (*invalidate_folio) (struct folio *, size_t offset, size_t len);
	bool (*release_folio)(struct folio *, gfp_t);
	void (*free_folio)(struct folio *folio);
	ssize_t (*direct_IO)(struct kiocb *, struct iov_iter *iter);
	/*
	 * migrate the contents of a folio to the specified target. If
	 * migrate_mode is MIGRATE_ASYNC, it must not block.
	 */
	int (*migrate_folio)(struct address_space *, struct folio *dst,
			struct folio *src, enum migrate_mode);
	int (*launder_folio)(struct folio *);
	bool (*is_partially_uptodate) (struct folio *, size_t from,
			size_t count);
	void (*is_dirty_writeback) (struct folio *, bool *dirty, bool *wb);
	int (*error_remove_folio)(struct address_space *, struct folio *);

	/* swapfile support */
	int (*swap_activate)(struct swap_info_struct *sis, struct file *file,
				sector_t *span);
	void (*swap_deactivate)(struct file *file);
	int (*swap_rw)(struct kiocb *iocb, struct iov_iter *iter);
};

extern const struct address_space_operations empty_aops;

/**
 * struct address_space - Contents of a cacheable, mappable object.
 * @host: Owner, either the inode or the block_device.
 * @i_pages: Cached pages.
 * @invalidate_lock: Guards coherency between page cache contents and
 *   file offset->disk block mappings in the filesystem during invalidates.
 *   It is also used to block modification of page cache contents through
 *   memory mappings.
 * @gfp_mask: Memory allocation flags to use for allocating pages.
 * @i_mmap_writable: Number of VM_SHARED, VM_MAYWRITE mappings.
 * @nr_thps: Number of THPs in the pagecache (non-shmem only).
 * @i_mmap: Tree of private and shared mappings.
 * @i_mmap_rwsem: Protects @i_mmap and @i_mmap_writable.
 * @nrpages: Number of page entries, protected by the i_pages lock.
 * @writeback_index: Writeback starts here.
 * @a_ops: Methods.
 * @flags: Error bits and flags (AS_*).
 * @wb_err: The most recent error which has occurred.
 * @i_private_lock: For use by the owner of the address_space.
 * @i_private_list: For use by the owner of the address_space.
 * @i_private_data: For use by the owner of the address_space.
 */
struct address_space {
	struct inode		*host;
	struct xarray		i_pages;
	struct rw_semaphore	invalidate_lock;
	gfp_t			gfp_mask;
	atomic_t		i_mmap_writable;
#ifdef CONFIG_READ_ONLY_THP_FOR_FS
	/* number of thp, only for non-shmem files */
	atomic_t		nr_thps;
#endif
	struct rb_root_cached	i_mmap;
	unsigned long		nrpages;
	pgoff_t			writeback_index;
	const struct address_space_operations *a_ops;
	unsigned long		flags;
	errseq_t		wb_err;
	spinlock_t		i_private_lock;
	struct list_head	i_private_list;
	struct rw_semaphore	i_mmap_rwsem;
	void *			i_private_data;
} __attribute__((aligned(sizeof(long)))) __randomize_layout;
	/*
	 * On most architectures that alignment is already the case; but
	 * must be enforced here for CRIS, to let the least significant bit
	 * of struct page's "mapping" pointer be used for PAGE_MAPPING_ANON.
	 */

/* XArray tags, for tagging dirty and writeback pages in the pagecache. */
#define PAGECACHE_TAG_DIRTY	XA_MARK_0
#define PAGECACHE_TAG_WRITEBACK	XA_MARK_1
#define PAGECACHE_TAG_TOWRITE	XA_MARK_2

/*
 * Returns true if any of the pages in the mapping are marked with the tag.
 */
static inline bool mapping_tagged(struct address_space *mapping, xa_mark_t tag)
{
	return xa_marked(&mapping->i_pages, tag);
}

static inline void i_mmap_lock_write(struct address_space *mapping)
{
	down_write(&mapping->i_mmap_rwsem);
}

static inline int i_mmap_trylock_write(struct address_space *mapping)
{
	return down_write_trylock(&mapping->i_mmap_rwsem);
}

static inline void i_mmap_unlock_write(struct address_space *mapping)
{
	up_write(&mapping->i_mmap_rwsem);
}

static inline int i_mmap_trylock_read(struct address_space *mapping)
{
	return down_read_trylock(&mapping->i_mmap_rwsem);
}

static inline void i_mmap_lock_read(struct address_space *mapping)
{
	down_read(&mapping->i_mmap_rwsem);
}

static inline void i_mmap_unlock_read(struct address_space *mapping)
{
	up_read(&mapping->i_mmap_rwsem);
}

static inline void i_mmap_assert_locked(struct address_space *mapping)
{
	lockdep_assert_held(&mapping->i_mmap_rwsem);
}

static inline void i_mmap_assert_write_locked(struct address_space *mapping)
{
	lockdep_assert_held_write(&mapping->i_mmap_rwsem);
}

/*
 * Might pages of this file be mapped into userspace?
 */
static inline int mapping_mapped(struct address_space *mapping)
{
	return	!RB_EMPTY_ROOT(&mapping->i_mmap.rb_root);
}

/*
 * Might pages of this file have been modified in userspace?
 * Note that i_mmap_writable counts all VM_SHARED, VM_MAYWRITE vmas: do_mmap
 * marks vma as VM_SHARED if it is shared, and the file was opened for
 * writing i.e. vma may be mprotected writable even if now readonly.
 *
 * If i_mmap_writable is negative, no new writable mappings are allowed. You
 * can only deny writable mappings, if none exists right now.
 */
static inline int mapping_writably_mapped(struct address_space *mapping)
{
	return atomic_read(&mapping->i_mmap_writable) > 0;
}

static inline int mapping_map_writable(struct address_space *mapping)
{
	return atomic_inc_unless_negative(&mapping->i_mmap_writable) ?
		0 : -EPERM;
}

static inline void mapping_unmap_writable(struct address_space *mapping)
{
	atomic_dec(&mapping->i_mmap_writable);
}

static inline int mapping_deny_writable(struct address_space *mapping)
{
	return atomic_dec_unless_positive(&mapping->i_mmap_writable) ?
		0 : -EBUSY;
}

static inline void mapping_allow_writable(struct address_space *mapping)
{
	atomic_inc(&mapping->i_mmap_writable);
}

/*
 * Use sequence counter to get consistent i_size on 32-bit processors.
 */
#if BITS_PER_LONG==32 && defined(CONFIG_SMP)
#include <linux/seqlock.h>
#define __NEED_I_SIZE_ORDERED
#define i_size_ordered_init(inode) seqcount_init(&inode->i_size_seqcount)
#else
#define i_size_ordered_init(inode) do { } while (0)
#endif

struct posix_acl;
#define ACL_NOT_CACHED ((void *)(-1))
/*
 * ACL_DONT_CACHE is for stacked filesystems, that rely on underlying fs to
 * cache the ACL.  This also means that ->get_inode_acl() can be called in RCU
 * mode with the LOOKUP_RCU flag.
 */
#define ACL_DONT_CACHE ((void *)(-3))

static inline struct posix_acl *
uncached_acl_sentinel(struct task_struct *task)
{
	return (void *)task + 1;
}

static inline bool
is_uncached_acl(struct posix_acl *acl)
{
	return (long)acl & 1;
}

#define IOP_FASTPERM	0x0001
#define IOP_LOOKUP	0x0002
#define IOP_NOFOLLOW	0x0004
#define IOP_XATTR	0x0008
#define IOP_DEFAULT_READLINK	0x0010

/*
 * Keep mostly read-only and often accessed (especially for
 * the RCU path lookup and 'stat' data) fields at the beginning
 * of the 'struct inode'
 */
struct inode {
	umode_t			i_mode;
	unsigned short		i_opflags;
	kuid_t			i_uid;
	kgid_t			i_gid;
	unsigned int		i_flags;

#ifdef CONFIG_FS_POSIX_ACL
	struct posix_acl	*i_acl;
	struct posix_acl	*i_default_acl;
#endif

	const struct inode_operations	*i_op;
	struct super_block	*i_sb;
	struct address_space	*i_mapping;

#ifdef CONFIG_SECURITY
	void			*i_security;
#endif

	/* Stat data, not accessed from path walking */
	unsigned long		i_ino;
	/*
	 * Filesystems may only read i_nlink directly.  They shall use the
	 * following functions for modification:
	 *
	 *    (set|clear|inc|drop)_nlink
	 *    inode_(inc|dec)_link_count
	 */
	union {
		const unsigned int i_nlink;
		unsigned int __i_nlink;
	};
	dev_t			i_rdev;
	loff_t			i_size;
	time64_t		i_atime_sec;
	time64_t		i_mtime_sec;
	time64_t		i_ctime_sec;
	u32			i_atime_nsec;
	u32			i_mtime_nsec;
	u32			i_ctime_nsec;
	u32			i_generation;
	spinlock_t		i_lock;	/* i_blocks, i_bytes, maybe i_size */
	unsigned short          i_bytes;
	u8			i_blkbits;
	enum rw_hint		i_write_hint;
	blkcnt_t		i_blocks;

#ifdef __NEED_I_SIZE_ORDERED
	seqcount_t		i_size_seqcount;
#endif

	/* Misc */
	u32			i_state;
	/* 32-bit hole */
	struct rw_semaphore	i_rwsem;

	unsigned long		dirtied_when;	/* jiffies of first dirtying */
	unsigned long		dirtied_time_when;

	struct hlist_node	i_hash;
	struct list_head	i_io_list;	/* backing dev IO list */
#ifdef CONFIG_CGROUP_WRITEBACK
	struct bdi_writeback	*i_wb;		/* the associated cgroup wb */

	/* foreign inode detection, see wbc_detach_inode() */
	int			i_wb_frn_winner;
	u16			i_wb_frn_avg_time;
	u16			i_wb_frn_history;
#endif
	struct list_head	i_lru;		/* inode LRU list */
	struct list_head	i_sb_list;
	struct list_head	i_wb_list;	/* backing dev writeback list */
	union {
		struct hlist_head	i_dentry;
		struct rcu_head		i_rcu;
	};
	atomic64_t		i_version;
	atomic64_t		i_sequence; /* see futex */
	atomic_t		i_count;
	atomic_t		i_dio_count;
	atomic_t		i_writecount;
#if defined(CONFIG_IMA) || defined(CONFIG_FILE_LOCKING)
	atomic_t		i_readcount; /* struct files open RO */
#endif
	union {
		const struct file_operations	*i_fop;	/* former ->i_op->default_file_ops */
		void (*free_inode)(struct inode *);
	};
	struct file_lock_context	*i_flctx;
	struct address_space	i_data;
	struct list_head	i_devices;
	union {
		struct pipe_inode_info	*i_pipe;
		struct cdev		*i_cdev;
		char			*i_link;
		unsigned		i_dir_seq;
	};


#ifdef CONFIG_FSNOTIFY
	__u32			i_fsnotify_mask; /* all events this inode cares about */
	/* 32-bit hole reserved for expanding i_fsnotify_mask */
	struct fsnotify_mark_connector __rcu	*i_fsnotify_marks;
#endif

#ifdef CONFIG_FS_ENCRYPTION
	struct fscrypt_inode_info	*i_crypt_info;
#endif

#ifdef CONFIG_FS_VERITY
	struct fsverity_info	*i_verity_info;
#endif

	void			*i_private; /* fs or device private pointer */
} __randomize_layout;

/*
 * Get bit address from inode->i_state to use with wait_var_event()
 * infrastructre.
 */
#define inode_state_wait_address(inode, bit) ((char *)&(inode)->i_state + (bit))

struct wait_queue_head *inode_bit_waitqueue(struct wait_bit_queue_entry *wqe,
					    struct inode *inode, u32 bit);

static inline void inode_wake_up_bit(struct inode *inode, u32 bit)
{
	/* Caller is responsible for correct memory barriers. */
	wake_up_var(inode_state_wait_address(inode, bit));
}

struct timespec64 timestamp_truncate(struct timespec64 t, struct inode *inode);

static inline unsigned int i_blocksize(const struct inode *node)
{
	return (1 << node->i_blkbits);
}

static inline int inode_unhashed(struct inode *inode)
{
	return hlist_unhashed(&inode->i_hash);
}

/*
 * __mark_inode_dirty expects inodes to be hashed.  Since we don't
 * want special inodes in the fileset inode space, we make them
 * appear hashed, but do not put on any lists.  hlist_del()
 * will work fine and require no locking.
 */
static inline void inode_fake_hash(struct inode *inode)
{
	hlist_add_fake(&inode->i_hash);
}

/*
 * inode->i_mutex nesting subclasses for the lock validator:
 *
 * 0: the object of the current VFS operation
 * 1: parent
 * 2: child/target
 * 3: xattr
 * 4: second non-directory
 * 5: second parent (when locking independent directories in rename)
 *
 * I_MUTEX_NONDIR2 is for certain operations (such as rename) which lock two
 * non-directories at once.
 *
 * The locking order between these classes is
 * parent[2] -> child -> grandchild -> normal -> xattr -> second non-directory
 */
enum inode_i_mutex_lock_class
{
	I_MUTEX_NORMAL,
	I_MUTEX_PARENT,
	I_MUTEX_CHILD,
	I_MUTEX_XATTR,
	I_MUTEX_NONDIR2,
	I_MUTEX_PARENT2,
};

static inline void inode_lock(struct inode *inode)
{
	down_write(&inode->i_rwsem);
}

static inline void inode_unlock(struct inode *inode)
{
	up_write(&inode->i_rwsem);
}

static inline void inode_lock_shared(struct inode *inode)
{
	down_read(&inode->i_rwsem);
}

static inline void inode_unlock_shared(struct inode *inode)
{
	up_read(&inode->i_rwsem);
}

static inline int inode_trylock(struct inode *inode)
{
	return down_write_trylock(&inode->i_rwsem);
}

static inline int inode_trylock_shared(struct inode *inode)
{
	return down_read_trylock(&inode->i_rwsem);
}

static inline int inode_is_locked(struct inode *inode)
{
	return rwsem_is_locked(&inode->i_rwsem);
}

static inline void inode_lock_nested(struct inode *inode, unsigned subclass)
{
	down_write_nested(&inode->i_rwsem, subclass);
}

static inline void inode_lock_shared_nested(struct inode *inode, unsigned subclass)
{
	down_read_nested(&inode->i_rwsem, subclass);
}

static inline void filemap_invalidate_lock(struct address_space *mapping)
{
	down_write(&mapping->invalidate_lock);
}

static inline void filemap_invalidate_unlock(struct address_space *mapping)
{
	up_write(&mapping->invalidate_lock);
}

static inline void filemap_invalidate_lock_shared(struct address_space *mapping)
{
	down_read(&mapping->invalidate_lock);
}

static inline int filemap_invalidate_trylock_shared(
					struct address_space *mapping)
{
	return down_read_trylock(&mapping->invalidate_lock);
}

static inline void filemap_invalidate_unlock_shared(
					struct address_space *mapping)
{
	up_read(&mapping->invalidate_lock);
}

void lock_two_nondirectories(struct inode *, struct inode*);
void unlock_two_nondirectories(struct inode *, struct inode*);

void filemap_invalidate_lock_two(struct address_space *mapping1,
				 struct address_space *mapping2);
void filemap_invalidate_unlock_two(struct address_space *mapping1,
				   struct address_space *mapping2);


/*
 * NOTE: in a 32bit arch with a preemptable kernel and
 * an UP compile the i_size_read/write must be atomic
 * with respect to the local cpu (unlike with preempt disabled),
 * but they don't need to be atomic with respect to other cpus like in
 * true SMP (so they need either to either locally disable irq around
 * the read or for example on x86 they can be still implemented as a
 * cmpxchg8b without the need of the lock prefix). For SMP compiles
 * and 64bit archs it makes no difference if preempt is enabled or not.
 */
static inline loff_t i_size_read(const struct inode *inode)
{
#if BITS_PER_LONG==32 && defined(CONFIG_SMP)
	loff_t i_size;
	unsigned int seq;

	do {
		seq = read_seqcount_begin(&inode->i_size_seqcount);
		i_size = inode->i_size;
	} while (read_seqcount_retry(&inode->i_size_seqcount, seq));
	return i_size;
#elif BITS_PER_LONG==32 && defined(CONFIG_PREEMPTION)
	loff_t i_size;

	preempt_disable();
	i_size = inode->i_size;
	preempt_enable();
	return i_size;
#else
	/* Pairs with smp_store_release() in i_size_write() */
	return smp_load_acquire(&inode->i_size);
#endif
}

/*
 * NOTE: unlike i_size_read(), i_size_write() does need locking around it
 * (normally i_mutex), otherwise on 32bit/SMP an update of i_size_seqcount
 * can be lost, resulting in subsequent i_size_read() calls spinning forever.
 */
static inline void i_size_write(struct inode *inode, loff_t i_size)
{
#if BITS_PER_LONG==32 && defined(CONFIG_SMP)
	preempt_disable();
	write_seqcount_begin(&inode->i_size_seqcount);
	inode->i_size = i_size;
	write_seqcount_end(&inode->i_size_seqcount);
	preempt_enable();
#elif BITS_PER_LONG==32 && defined(CONFIG_PREEMPTION)
	preempt_disable();
	inode->i_size = i_size;
	preempt_enable();
#else
	/*
	 * Pairs with smp_load_acquire() in i_size_read() to ensure
	 * changes related to inode size (such as page contents) are
	 * visible before we see the changed inode size.
	 */
	smp_store_release(&inode->i_size, i_size);
#endif
}

static inline unsigned iminor(const struct inode *inode)
{
	return MINOR(inode->i_rdev);
}

static inline unsigned imajor(const struct inode *inode)
{
	return MAJOR(inode->i_rdev);
}

struct fown_struct {
	struct file *file;	/* backpointer for security modules */
	rwlock_t lock;          /* protects pid, uid, euid fields */
	struct pid *pid;	/* pid or -pgrp where SIGIO should be sent */
	enum pid_type pid_type;	/* Kind of process group SIGIO should be sent to */
	kuid_t uid, euid;	/* uid/euid of process setting the owner */
	int signum;		/* posix.1b rt signal to be delivered on IO */
};

/**
 * struct file_ra_state - Track a file's readahead state.
 * @start: Where the most recent readahead started.
 * @size: Number of pages read in the most recent readahead.
 * @async_size: Numer of pages that were/are not needed immediately
 *      and so were/are genuinely "ahead".  Start next readahead when
 *      the first of these pages is accessed.
 * @ra_pages: Maximum size of a readahead request, copied from the bdi.
 * @mmap_miss: How many mmap accesses missed in the page cache.
 * @prev_pos: The last byte in the most recent read request.
 *
 * When this structure is passed to ->readahead(), the "most recent"
 * readahead means the current readahead.
 */
struct file_ra_state {
	pgoff_t start;
	unsigned int size;
	unsigned int async_size;
	unsigned int ra_pages;
	unsigned int mmap_miss;
	loff_t prev_pos;
};

/*
 * Check if @index falls in the readahead windows.
 */
static inline int ra_has_index(struct file_ra_state *ra, pgoff_t index)
{
	return (index >= ra->start &&
		index <  ra->start + ra->size);
}

/**
 * struct file - Represents a file
 * @f_count: reference count
 * @f_lock: Protects f_ep, f_flags. Must not be taken from IRQ context.
 * @f_mode: FMODE_* flags often used in hotpaths
 * @f_op: file operations
 * @f_mapping: Contents of a cacheable, mappable object.
 * @private_data: filesystem or driver specific data
 * @f_inode: cached inode
 * @f_flags: file flags
 * @f_iocb_flags: iocb flags
 * @f_cred: stashed credentials of creator/opener
 * @f_path: path of the file
 * @f_pos_lock: lock protecting file position
 * @f_pipe: specific to pipes
 * @f_pos: file position
 * @f_security: LSM security context of this file
 * @f_owner: file owner
 * @f_wb_err: writeback error
 * @f_sb_err: per sb writeback errors
 * @f_ep: link of all epoll hooks for this file
 * @f_task_work: task work entry point
 * @f_llist: work queue entrypoint
 * @f_ra: file's readahead state
 * @f_freeptr: Pointer used by SLAB_TYPESAFE_BY_RCU file cache (don't touch.)
 */
struct file {
	atomic_long_t			f_count;
	spinlock_t			f_lock;
	fmode_t				f_mode;
	const struct file_operations	*f_op;
	struct address_space		*f_mapping;
	void				*private_data;
	struct inode			*f_inode;
	unsigned int			f_flags;
	unsigned int			f_iocb_flags;
	const struct cred		*f_cred;
	/* --- cacheline 1 boundary (64 bytes) --- */
	struct path			f_path;
	union {
		/* regular files (with FMODE_ATOMIC_POS) and directories */
		struct mutex		f_pos_lock;
		/* pipes */
		u64			f_pipe;
	};
	loff_t				f_pos;
#ifdef CONFIG_SECURITY
	void				*f_security;
#endif
	/* --- cacheline 2 boundary (128 bytes) --- */
	struct fown_struct		*f_owner;
	errseq_t			f_wb_err;
	errseq_t			f_sb_err;
#ifdef CONFIG_EPOLL
	struct hlist_head		*f_ep;
#endif
	union {
		struct callback_head	f_task_work;
		struct llist_node	f_llist;
		struct file_ra_state	f_ra;
		freeptr_t		f_freeptr;
	};
	/* --- cacheline 3 boundary (192 bytes) --- */
} __randomize_layout
  __attribute__((aligned(4)));	/* lest something weird decides that 2 is OK */

struct file_handle {
	__u32 handle_bytes;
	int handle_type;
	/* file identifier */
	unsigned char f_handle[] __counted_by(handle_bytes);
};

static inline struct file *get_file(struct file *f)
{
	long prior = atomic_long_fetch_inc_relaxed(&f->f_count);
	WARN_ONCE(!prior, "struct file::f_count incremented from zero; use-after-free condition present!\n");
	return f;
}

struct file *get_file_rcu(struct file __rcu **f);
struct file *get_file_active(struct file **f);

#define file_count(x)	atomic_long_read(&(x)->f_count)

#define	MAX_NON_LFS	((1UL<<31) - 1)

/* Page cache limit. The filesystems should put that into their s_maxbytes 
   limits, otherwise bad things can happen in VM. */ 
#if BITS_PER_LONG==32
#define MAX_LFS_FILESIZE	((loff_t)ULONG_MAX << PAGE_SHIFT)
#elif BITS_PER_LONG==64
#define MAX_LFS_FILESIZE 	((loff_t)LLONG_MAX)
#endif

/* legacy typedef, should eventually be removed */
typedef void *fl_owner_t;

struct file_lock;
struct file_lease;

/* The following constant reflects the upper bound of the file/locking space */
#ifndef OFFSET_MAX
#define OFFSET_MAX	type_max(loff_t)
#define OFFT_OFFSET_MAX	type_max(off_t)
#endif

int file_f_owner_allocate(struct file *file);
static inline struct fown_struct *file_f_owner(const struct file *file)
{
	return READ_ONCE(file->f_owner);
}

extern void send_sigio(struct fown_struct *fown, int fd, int band);

static inline struct inode *file_inode(const struct file *f)
{
	return f->f_inode;
}

/*
 * file_dentry() is a relic from the days that overlayfs was using files with a
 * "fake" path, meaning, f_path on overlayfs and f_inode on underlying fs.
 * In those days, file_dentry() was needed to get the underlying fs dentry that
 * matches f_inode.
 * Files with "fake" path should not exist nowadays, so use an assertion to make
 * sure that file_dentry() was not papering over filesystem bugs.
 */
static inline struct dentry *file_dentry(const struct file *file)
{
	struct dentry *dentry = file->f_path.dentry;

	WARN_ON_ONCE(d_inode(dentry) != file_inode(file));
	return dentry;
}

struct fasync_struct {
	rwlock_t		fa_lock;
	int			magic;
	int			fa_fd;
	struct fasync_struct	*fa_next; /* singly linked list */
	struct file		*fa_file;
	struct rcu_head		fa_rcu;
};

#define FASYNC_MAGIC 0x4601

/* SMP safe fasync helpers: */
extern int fasync_helper(int, struct file *, int, struct fasync_struct **);
extern struct fasync_struct *fasync_insert_entry(int, struct file *, struct fasync_struct **, struct fasync_struct *);
extern int fasync_remove_entry(struct file *, struct fasync_struct **);
extern struct fasync_struct *fasync_alloc(void);
extern void fasync_free(struct fasync_struct *);

/* can be called from interrupts */
extern void kill_fasync(struct fasync_struct **, int, int);

extern void __f_setown(struct file *filp, struct pid *, enum pid_type, int force);
extern int f_setown(struct file *filp, int who, int force);
extern void f_delown(struct file *filp);
extern pid_t f_getown(struct file *filp);
extern int send_sigurg(struct file *file);

/*
 * sb->s_flags.  Note that these mirror the equivalent MS_* flags where
 * represented in both.
 */
#define SB_RDONLY       BIT(0)	/* Mount read-only */
#define SB_NOSUID       BIT(1)	/* Ignore suid and sgid bits */
#define SB_NODEV        BIT(2)	/* Disallow access to device special files */
#define SB_NOEXEC       BIT(3)	/* Disallow program execution */
#define SB_SYNCHRONOUS  BIT(4)	/* Writes are synced at once */
#define SB_MANDLOCK     BIT(6)	/* Allow mandatory locks on an FS */
#define SB_DIRSYNC      BIT(7)	/* Directory modifications are synchronous */
#define SB_NOATIME      BIT(10)	/* Do not update access times. */
#define SB_NODIRATIME   BIT(11)	/* Do not update directory access times */
#define SB_SILENT       BIT(15)
#define SB_POSIXACL     BIT(16)	/* Supports POSIX ACLs */
#define SB_INLINECRYPT  BIT(17)	/* Use blk-crypto for encrypted files */
#define SB_KERNMOUNT    BIT(22)	/* this is a kern_mount call */
#define SB_I_VERSION    BIT(23)	/* Update inode I_version field */
#define SB_LAZYTIME     BIT(25)	/* Update the on-disk [acm]times lazily */

/* These sb flags are internal to the kernel */
#define SB_DEAD         BIT(21)
#define SB_DYING        BIT(24)
#define SB_SUBMOUNT     BIT(26)
#define SB_FORCE        BIT(27)
#define SB_NOSEC        BIT(28)
#define SB_BORN         BIT(29)
#define SB_ACTIVE       BIT(30)
#define SB_NOUSER       BIT(31)

/* These flags relate to encoding and casefolding */
#define SB_ENC_STRICT_MODE_FL	(1 << 0)

#define sb_has_strict_encoding(sb) \
	(sb->s_encoding_flags & SB_ENC_STRICT_MODE_FL)

/*
 *	Umount options
 */

#define MNT_FORCE	0x00000001	/* Attempt to forcibily umount */
#define MNT_DETACH	0x00000002	/* Just detach from the tree */
#define MNT_EXPIRE	0x00000004	/* Mark for expiry */
#define UMOUNT_NOFOLLOW	0x00000008	/* Don't follow symlink on umount */
#define UMOUNT_UNUSED	0x80000000	/* Flag guaranteed to be unused */

/* sb->s_iflags */
#define SB_I_CGROUPWB	0x00000001	/* cgroup-aware writeback enabled */
#define SB_I_NOEXEC	0x00000002	/* Ignore executables on this fs */
#define SB_I_NODEV	0x00000004	/* Ignore devices on this fs */
#define SB_I_STABLE_WRITES 0x00000008	/* don't modify blks until WB is done */

/* sb->s_iflags to limit user namespace mounts */
#define SB_I_USERNS_VISIBLE		0x00000010 /* fstype already mounted */
#define SB_I_IMA_UNVERIFIABLE_SIGNATURE	0x00000020
#define SB_I_UNTRUSTED_MOUNTER		0x00000040
#define SB_I_EVM_HMAC_UNSUPPORTED	0x00000080

#define SB_I_SKIP_SYNC	0x00000100	/* Skip superblock at global sync */
#define SB_I_PERSB_BDI	0x00000200	/* has a per-sb bdi */
#define SB_I_TS_EXPIRY_WARNED 0x00000400 /* warned about timestamp range expiry */
#define SB_I_RETIRED	0x00000800	/* superblock shouldn't be reused */
#define SB_I_NOUMASK	0x00001000	/* VFS does not apply umask */
#define SB_I_NOIDMAP	0x00002000	/* No idmapped mounts on this superblock */

/* Possible states of 'frozen' field */
enum {
	SB_UNFROZEN = 0,		/* FS is unfrozen */
	SB_FREEZE_WRITE	= 1,		/* Writes, dir ops, ioctls frozen */
	SB_FREEZE_PAGEFAULT = 2,	/* Page faults stopped as well */
	SB_FREEZE_FS = 3,		/* For internal FS use (e.g. to stop
					 * internal threads if needed) */
	SB_FREEZE_COMPLETE = 4,		/* ->freeze_fs finished successfully */
};

#define SB_FREEZE_LEVELS (SB_FREEZE_COMPLETE - 1)

struct sb_writers {
	unsigned short			frozen;		/* Is sb frozen? */
	int				freeze_kcount;	/* How many kernel freeze requests? */
	int				freeze_ucount;	/* How many userspace freeze requests? */
	struct percpu_rw_semaphore	rw_sem[SB_FREEZE_LEVELS];
};

struct super_block {
	struct list_head	s_list;		/* Keep this first */
	dev_t			s_dev;		/* search index; _not_ kdev_t */
	unsigned char		s_blocksize_bits;
	unsigned long		s_blocksize;
	loff_t			s_maxbytes;	/* Max file size */
	struct file_system_type	*s_type;
	const struct super_operations	*s_op;
	const struct dquot_operations	*dq_op;
	const struct quotactl_ops	*s_qcop;
	const struct export_operations *s_export_op;
	unsigned long		s_flags;
	unsigned long		s_iflags;	/* internal SB_I_* flags */
	unsigned long		s_magic;
	struct dentry		*s_root;
	struct rw_semaphore	s_umount;
	int			s_count;
	atomic_t		s_active;
#ifdef CONFIG_SECURITY
	void                    *s_security;
#endif
	const struct xattr_handler * const *s_xattr;
#ifdef CONFIG_FS_ENCRYPTION
	const struct fscrypt_operations	*s_cop;
	struct fscrypt_keyring	*s_master_keys; /* master crypto keys in use */
#endif
#ifdef CONFIG_FS_VERITY
	const struct fsverity_operations *s_vop;
#endif
#if IS_ENABLED(CONFIG_UNICODE)
	struct unicode_map *s_encoding;
	__u16 s_encoding_flags;
#endif
	struct hlist_bl_head	s_roots;	/* alternate root dentries for NFS */
	struct list_head	s_mounts;	/* list of mounts; _not_ for fs use */
	struct block_device	*s_bdev;	/* can go away once we use an accessor for @s_bdev_file */
	struct file		*s_bdev_file;
	struct backing_dev_info *s_bdi;
	struct mtd_info		*s_mtd;
	struct hlist_node	s_instances;
	unsigned int		s_quota_types;	/* Bitmask of supported quota types */
	struct quota_info	s_dquot;	/* Diskquota specific options */

	struct sb_writers	s_writers;

	/*
	 * Keep s_fs_info, s_time_gran, s_fsnotify_mask, and
	 * s_fsnotify_info together for cache efficiency. They are frequently
	 * accessed and rarely modified.
	 */
	void			*s_fs_info;	/* Filesystem private info */

	/* Granularity of c/m/atime in ns (cannot be worse than a second) */
	u32			s_time_gran;
	/* Time limits for c/m/atime in seconds */
	time64_t		   s_time_min;
	time64_t		   s_time_max;
#ifdef CONFIG_FSNOTIFY
	u32			s_fsnotify_mask;
	struct fsnotify_sb_info	*s_fsnotify_info;
#endif

	/*
	 * q: why are s_id and s_sysfs_name not the same? both are human
	 * readable strings that identify the filesystem
	 * a: s_id is allowed to change at runtime; it's used in log messages,
	 * and we want to when a device starts out as single device (s_id is dev
	 * name) but then a device is hot added and we have to switch to
	 * identifying it by UUID
	 * but s_sysfs_name is a handle for programmatic access, and can't
	 * change at runtime
	 */
	char			s_id[32];	/* Informational name */
	uuid_t			s_uuid;		/* UUID */
	u8			s_uuid_len;	/* Default 16, possibly smaller for weird filesystems */

	/* if set, fs shows up under sysfs at /sys/fs/$FSTYP/s_sysfs_name */
	char			s_sysfs_name[UUID_STRING_LEN + 1];

	unsigned int		s_max_links;

	/*
	 * The next field is for VFS *only*. No filesystems have any business
	 * even looking at it. You had been warned.
	 */
	struct mutex s_vfs_rename_mutex;	/* Kludge */

	/*
	 * Filesystem subtype.  If non-empty the filesystem type field
	 * in /proc/mounts will be "type.subtype"
	 */
	const char *s_subtype;

	const struct dentry_operations *s_d_op; /* default d_op for dentries */

	struct shrinker *s_shrink;	/* per-sb shrinker handle */

	/* Number of inodes with nlink == 0 but still referenced */
	atomic_long_t s_remove_count;

	/* Read-only state of the superblock is being changed */
	int s_readonly_remount;

	/* per-sb errseq_t for reporting writeback errors via syncfs */
	errseq_t s_wb_err;

	/* AIO completions deferred from interrupt context */
	struct workqueue_struct *s_dio_done_wq;
	struct hlist_head s_pins;

	/*
	 * Owning user namespace and default context in which to
	 * interpret filesystem uids, gids, quotas, device nodes,
	 * xattrs and security labels.
	 */
	struct user_namespace *s_user_ns;

	/*
	 * The list_lru structure is essentially just a pointer to a table
	 * of per-node lru lists, each of which has its own spinlock.
	 * There is no need to put them into separate cachelines.
	 */
	struct list_lru		s_dentry_lru;
	struct list_lru		s_inode_lru;
	struct rcu_head		rcu;
	struct work_struct	destroy_work;

	struct mutex		s_sync_lock;	/* sync serialisation lock */

	/*
	 * Indicates how deep in a filesystem stack this SB is
	 */
	int s_stack_depth;

	/* s_inode_list_lock protects s_inodes */
	spinlock_t		s_inode_list_lock ____cacheline_aligned_in_smp;
	struct list_head	s_inodes;	/* all inodes */

	spinlock_t		s_inode_wblist_lock;
	struct list_head	s_inodes_wb;	/* writeback inodes */
} __randomize_layout;

static inline struct user_namespace *i_user_ns(const struct inode *inode)
{
	return inode->i_sb->s_user_ns;
}

/* Helper functions so that in most cases filesystems will
 * not need to deal directly with kuid_t and kgid_t and can
 * instead deal with the raw numeric values that are stored
 * in the filesystem.
 */
static inline uid_t i_uid_read(const struct inode *inode)
{
	return from_kuid(i_user_ns(inode), inode->i_uid);
}

static inline gid_t i_gid_read(const struct inode *inode)
{
	return from_kgid(i_user_ns(inode), inode->i_gid);
}

static inline void i_uid_write(struct inode *inode, uid_t uid)
{
	inode->i_uid = make_kuid(i_user_ns(inode), uid);
}

static inline void i_gid_write(struct inode *inode, gid_t gid)
{
	inode->i_gid = make_kgid(i_user_ns(inode), gid);
}

/**
 * i_uid_into_vfsuid - map an inode's i_uid down according to an idmapping
 * @idmap: idmap of the mount the inode was found from
 * @inode: inode to map
 *
 * Return: whe inode's i_uid mapped down according to @idmap.
 * If the inode's i_uid has no mapping INVALID_VFSUID is returned.
 */
static inline vfsuid_t i_uid_into_vfsuid(struct mnt_idmap *idmap,
					 const struct inode *inode)
{
	return make_vfsuid(idmap, i_user_ns(inode), inode->i_uid);
}

/**
 * i_uid_needs_update - check whether inode's i_uid needs to be updated
 * @idmap: idmap of the mount the inode was found from
 * @attr: the new attributes of @inode
 * @inode: the inode to update
 *
 * Check whether the $inode's i_uid field needs to be updated taking idmapped
 * mounts into account if the filesystem supports it.
 *
 * Return: true if @inode's i_uid field needs to be updated, false if not.
 */
static inline bool i_uid_needs_update(struct mnt_idmap *idmap,
				      const struct iattr *attr,
				      const struct inode *inode)
{
	return ((attr->ia_valid & ATTR_UID) &&
		!vfsuid_eq(attr->ia_vfsuid,
			   i_uid_into_vfsuid(idmap, inode)));
}

/**
 * i_uid_update - update @inode's i_uid field
 * @idmap: idmap of the mount the inode was found from
 * @attr: the new attributes of @inode
 * @inode: the inode to update
 *
 * Safely update @inode's i_uid field translating the vfsuid of any idmapped
 * mount into the filesystem kuid.
 */
static inline void i_uid_update(struct mnt_idmap *idmap,
				const struct iattr *attr,
				struct inode *inode)
{
	if (attr->ia_valid & ATTR_UID)
		inode->i_uid = from_vfsuid(idmap, i_user_ns(inode),
					   attr->ia_vfsuid);
}

/**
 * i_gid_into_vfsgid - map an inode's i_gid down according to an idmapping
 * @idmap: idmap of the mount the inode was found from
 * @inode: inode to map
 *
 * Return: the inode's i_gid mapped down according to @idmap.
 * If the inode's i_gid has no mapping INVALID_VFSGID is returned.
 */
static inline vfsgid_t i_gid_into_vfsgid(struct mnt_idmap *idmap,
					 const struct inode *inode)
{
	return make_vfsgid(idmap, i_user_ns(inode), inode->i_gid);
}

/**
 * i_gid_needs_update - check whether inode's i_gid needs to be updated
 * @idmap: idmap of the mount the inode was found from
 * @attr: the new attributes of @inode
 * @inode: the inode to update
 *
 * Check whether the $inode's i_gid field needs to be updated taking idmapped
 * mounts into account if the filesystem supports it.
 *
 * Return: true if @inode's i_gid field needs to be updated, false if not.
 */
static inline bool i_gid_needs_update(struct mnt_idmap *idmap,
				      const struct iattr *attr,
				      const struct inode *inode)
{
	return ((attr->ia_valid & ATTR_GID) &&
		!vfsgid_eq(attr->ia_vfsgid,
			   i_gid_into_vfsgid(idmap, inode)));
}

/**
 * i_gid_update - update @inode's i_gid field
 * @idmap: idmap of the mount the inode was found from
 * @attr: the new attributes of @inode
 * @inode: the inode to update
 *
 * Safely update @inode's i_gid field translating the vfsgid of any idmapped
 * mount into the filesystem kgid.
 */
static inline void i_gid_update(struct mnt_idmap *idmap,
				const struct iattr *attr,
				struct inode *inode)
{
	if (attr->ia_valid & ATTR_GID)
		inode->i_gid = from_vfsgid(idmap, i_user_ns(inode),
					   attr->ia_vfsgid);
}

/**
 * inode_fsuid_set - initialize inode's i_uid field with callers fsuid
 * @inode: inode to initialize
 * @idmap: idmap of the mount the inode was found from
 *
 * Initialize the i_uid field of @inode. If the inode was found/created via
 * an idmapped mount map the caller's fsuid according to @idmap.
 */
static inline void inode_fsuid_set(struct inode *inode,
				   struct mnt_idmap *idmap)
{
	inode->i_uid = mapped_fsuid(idmap, i_user_ns(inode));
}

/**
 * inode_fsgid_set - initialize inode's i_gid field with callers fsgid
 * @inode: inode to initialize
 * @idmap: idmap of the mount the inode was found from
 *
 * Initialize the i_gid field of @inode. If the inode was found/created via
 * an idmapped mount map the caller's fsgid according to @idmap.
 */
static inline void inode_fsgid_set(struct inode *inode,
				   struct mnt_idmap *idmap)
{
	inode->i_gid = mapped_fsgid(idmap, i_user_ns(inode));
}

/**
 * fsuidgid_has_mapping() - check whether caller's fsuid/fsgid is mapped
 * @sb: the superblock we want a mapping in
 * @idmap: idmap of the relevant mount
 *
 * Check whether the caller's fsuid and fsgid have a valid mapping in the
 * s_user_ns of the superblock @sb. If the caller is on an idmapped mount map
 * the caller's fsuid and fsgid according to the @idmap first.
 *
 * Return: true if fsuid and fsgid is mapped, false if not.
 */
static inline bool fsuidgid_has_mapping(struct super_block *sb,
					struct mnt_idmap *idmap)
{
	struct user_namespace *fs_userns = sb->s_user_ns;
	kuid_t kuid;
	kgid_t kgid;

	kuid = mapped_fsuid(idmap, fs_userns);
	if (!uid_valid(kuid))
		return false;
	kgid = mapped_fsgid(idmap, fs_userns);
	if (!gid_valid(kgid))
		return false;
	return kuid_has_mapping(fs_userns, kuid) &&
	       kgid_has_mapping(fs_userns, kgid);
}

struct timespec64 current_time(struct inode *inode);
struct timespec64 inode_set_ctime_current(struct inode *inode);

static inline time64_t inode_get_atime_sec(const struct inode *inode)
{
	return inode->i_atime_sec;
}

static inline long inode_get_atime_nsec(const struct inode *inode)
{
	return inode->i_atime_nsec;
}

static inline struct timespec64 inode_get_atime(const struct inode *inode)
{
	struct timespec64 ts = { .tv_sec  = inode_get_atime_sec(inode),
				 .tv_nsec = inode_get_atime_nsec(inode) };

	return ts;
}

static inline struct timespec64 inode_set_atime_to_ts(struct inode *inode,
						      struct timespec64 ts)
{
	inode->i_atime_sec = ts.tv_sec;
	inode->i_atime_nsec = ts.tv_nsec;
	return ts;
}

static inline struct timespec64 inode_set_atime(struct inode *inode,
						time64_t sec, long nsec)
{
	struct timespec64 ts = { .tv_sec  = sec,
				 .tv_nsec = nsec };

	return inode_set_atime_to_ts(inode, ts);
}

static inline time64_t inode_get_mtime_sec(const struct inode *inode)
{
	return inode->i_mtime_sec;
}

static inline long inode_get_mtime_nsec(const struct inode *inode)
{
	return inode->i_mtime_nsec;
}

static inline struct timespec64 inode_get_mtime(const struct inode *inode)
{
	struct timespec64 ts = { .tv_sec  = inode_get_mtime_sec(inode),
				 .tv_nsec = inode_get_mtime_nsec(inode) };
	return ts;
}

static inline struct timespec64 inode_set_mtime_to_ts(struct inode *inode,
						      struct timespec64 ts)
{
	inode->i_mtime_sec = ts.tv_sec;
	inode->i_mtime_nsec = ts.tv_nsec;
	return ts;
}

static inline struct timespec64 inode_set_mtime(struct inode *inode,
						time64_t sec, long nsec)
{
	struct timespec64 ts = { .tv_sec  = sec,
				 .tv_nsec = nsec };
	return inode_set_mtime_to_ts(inode, ts);
}

static inline time64_t inode_get_ctime_sec(const struct inode *inode)
{
	return inode->i_ctime_sec;
}

static inline long inode_get_ctime_nsec(const struct inode *inode)
{
	return inode->i_ctime_nsec;
}

static inline struct timespec64 inode_get_ctime(const struct inode *inode)
{
	struct timespec64 ts = { .tv_sec  = inode_get_ctime_sec(inode),
				 .tv_nsec = inode_get_ctime_nsec(inode) };

	return ts;
}

static inline struct timespec64 inode_set_ctime_to_ts(struct inode *inode,
						      struct timespec64 ts)
{
	inode->i_ctime_sec = ts.tv_sec;
	inode->i_ctime_nsec = ts.tv_nsec;
	return ts;
}

/**
 * inode_set_ctime - set the ctime in the inode
 * @inode: inode in which to set the ctime
 * @sec: tv_sec value to set
 * @nsec: tv_nsec value to set
 *
 * Set the ctime in @inode to { @sec, @nsec }
 */
static inline struct timespec64 inode_set_ctime(struct inode *inode,
						time64_t sec, long nsec)
{
	struct timespec64 ts = { .tv_sec  = sec,
				 .tv_nsec = nsec };

	return inode_set_ctime_to_ts(inode, ts);
}

struct timespec64 simple_inode_init_ts(struct inode *inode);

/*
 * Snapshotting support.
 */

/*
 * These are internal functions, please use sb_start_{write,pagefault,intwrite}
 * instead.
 */
static inline void __sb_end_write(struct super_block *sb, int level)
{
	percpu_up_read(sb->s_writers.rw_sem + level-1);
}

static inline void __sb_start_write(struct super_block *sb, int level)
{
	percpu_down_read(sb->s_writers.rw_sem + level - 1);
}

static inline bool __sb_start_write_trylock(struct super_block *sb, int level)
{
	return percpu_down_read_trylock(sb->s_writers.rw_sem + level - 1);
}

#define __sb_writers_acquired(sb, lev)	\
	percpu_rwsem_acquire(&(sb)->s_writers.rw_sem[(lev)-1], 1, _THIS_IP_)
#define __sb_writers_release(sb, lev)	\
	percpu_rwsem_release(&(sb)->s_writers.rw_sem[(lev)-1], _THIS_IP_)

/**
 * __sb_write_started - check if sb freeze level is held
 * @sb: the super we write to
 * @level: the freeze level
 *
 * * > 0 - sb freeze level is held
 * *   0 - sb freeze level is not held
 * * < 0 - !CONFIG_LOCKDEP/LOCK_STATE_UNKNOWN
 */
static inline int __sb_write_started(const struct super_block *sb, int level)
{
	return lockdep_is_held_type(sb->s_writers.rw_sem + level - 1, 1);
}

/**
 * sb_write_started - check if SB_FREEZE_WRITE is held
 * @sb: the super we write to
 *
 * May be false positive with !CONFIG_LOCKDEP/LOCK_STATE_UNKNOWN.
 */
static inline bool sb_write_started(const struct super_block *sb)
{
	return __sb_write_started(sb, SB_FREEZE_WRITE);
}

/**
 * sb_write_not_started - check if SB_FREEZE_WRITE is not held
 * @sb: the super we write to
 *
 * May be false positive with !CONFIG_LOCKDEP/LOCK_STATE_UNKNOWN.
 */
static inline bool sb_write_not_started(const struct super_block *sb)
{
	return __sb_write_started(sb, SB_FREEZE_WRITE) <= 0;
}

/**
 * file_write_started - check if SB_FREEZE_WRITE is held
 * @file: the file we write to
 *
 * May be false positive with !CONFIG_LOCKDEP/LOCK_STATE_UNKNOWN.
 * May be false positive with !S_ISREG, because file_start_write() has
 * no effect on !S_ISREG.
 */
static inline bool file_write_started(const struct file *file)
{
	if (!S_ISREG(file_inode(file)->i_mode))
		return true;
	return sb_write_started(file_inode(file)->i_sb);
}

/**
 * file_write_not_started - check if SB_FREEZE_WRITE is not held
 * @file: the file we write to
 *
 * May be false positive with !CONFIG_LOCKDEP/LOCK_STATE_UNKNOWN.
 * May be false positive with !S_ISREG, because file_start_write() has
 * no effect on !S_ISREG.
 */
static inline bool file_write_not_started(const struct file *file)
{
	if (!S_ISREG(file_inode(file)->i_mode))
		return true;
	return sb_write_not_started(file_inode(file)->i_sb);
}

/**
 * sb_end_write - drop write access to a superblock
 * @sb: the super we wrote to
 *
 * Decrement number of writers to the filesystem. Wake up possible waiters
 * wanting to freeze the filesystem.
 */
static inline void sb_end_write(struct super_block *sb)
{
	__sb_end_write(sb, SB_FREEZE_WRITE);
}

/**
 * sb_end_pagefault - drop write access to a superblock from a page fault
 * @sb: the super we wrote to
 *
 * Decrement number of processes handling write page fault to the filesystem.
 * Wake up possible waiters wanting to freeze the filesystem.
 */
static inline void sb_end_pagefault(struct super_block *sb)
{
	__sb_end_write(sb, SB_FREEZE_PAGEFAULT);
}

/**
 * sb_end_intwrite - drop write access to a superblock for internal fs purposes
 * @sb: the super we wrote to
 *
 * Decrement fs-internal number of writers to the filesystem.  Wake up possible
 * waiters wanting to freeze the filesystem.
 */
static inline void sb_end_intwrite(struct super_block *sb)
{
	__sb_end_write(sb, SB_FREEZE_FS);
}

/**
 * sb_start_write - get write access to a superblock
 * @sb: the super we write to
 *
 * When a process wants to write data or metadata to a file system (i.e. dirty
 * a page or an inode), it should embed the operation in a sb_start_write() -
 * sb_end_write() pair to get exclusion against file system freezing. This
 * function increments number of writers preventing freezing. If the file
 * system is already frozen, the function waits until the file system is
 * thawed.
 *
 * Since freeze protection behaves as a lock, users have to preserve
 * ordering of freeze protection and other filesystem locks. Generally,
 * freeze protection should be the outermost lock. In particular, we have:
 *
 * sb_start_write
 *   -> i_mutex			(write path, truncate, directory ops, ...)
 *   -> s_umount		(freeze_super, thaw_super)
 */
static inline void sb_start_write(struct super_block *sb)
{
	__sb_start_write(sb, SB_FREEZE_WRITE);
}

static inline bool sb_start_write_trylock(struct super_block *sb)
{
	return __sb_start_write_trylock(sb, SB_FREEZE_WRITE);
}

/**
 * sb_start_pagefault - get write access to a superblock from a page fault
 * @sb: the super we write to
 *
 * When a process starts handling write page fault, it should embed the
 * operation into sb_start_pagefault() - sb_end_pagefault() pair to get
 * exclusion against file system freezing. This is needed since the page fault
 * is going to dirty a page. This function increments number of running page
 * faults preventing freezing. If the file system is already frozen, the
 * function waits until the file system is thawed.
 *
 * Since page fault freeze protection behaves as a lock, users have to preserve
 * ordering of freeze protection and other filesystem locks. It is advised to
 * put sb_start_pagefault() close to mmap_lock in lock ordering. Page fault
 * handling code implies lock dependency:
 *
 * mmap_lock
 *   -> sb_start_pagefault
 */
static inline void sb_start_pagefault(struct super_block *sb)
{
	__sb_start_write(sb, SB_FREEZE_PAGEFAULT);
}

/**
 * sb_start_intwrite - get write access to a superblock for internal fs purposes
 * @sb: the super we write to
 *
 * This is the third level of protection against filesystem freezing. It is
 * free for use by a filesystem. The only requirement is that it must rank
 * below sb_start_pagefault.
 *
 * For example filesystem can call sb_start_intwrite() when starting a
 * transaction which somewhat eases handling of freezing for internal sources
 * of filesystem changes (internal fs threads, discarding preallocation on file
 * close, etc.).
 */
static inline void sb_start_intwrite(struct super_block *sb)
{
	__sb_start_write(sb, SB_FREEZE_FS);
}

static inline bool sb_start_intwrite_trylock(struct super_block *sb)
{
	return __sb_start_write_trylock(sb, SB_FREEZE_FS);
}

bool inode_owner_or_capable(struct mnt_idmap *idmap,
			    const struct inode *inode);

/*
 * VFS helper functions..
 */
int vfs_create(struct mnt_idmap *, struct inode *,
	       struct dentry *, umode_t, bool);
int vfs_mkdir(struct mnt_idmap *, struct inode *,
	      struct dentry *, umode_t);
int vfs_mknod(struct mnt_idmap *, struct inode *, struct dentry *,
              umode_t, dev_t);
int vfs_symlink(struct mnt_idmap *, struct inode *,
		struct dentry *, const char *);
int vfs_link(struct dentry *, struct mnt_idmap *, struct inode *,
	     struct dentry *, struct inode **);
int vfs_rmdir(struct mnt_idmap *, struct inode *, struct dentry *);
int vfs_unlink(struct mnt_idmap *, struct inode *, struct dentry *,
	       struct inode **);

/**
 * struct renamedata - contains all information required for renaming
 * @old_mnt_idmap:     idmap of the old mount the inode was found from
 * @old_dir:           parent of source
 * @old_dentry:                source
 * @new_mnt_idmap:     idmap of the new mount the inode was found from
 * @new_dir:           parent of destination
 * @new_dentry:                destination
 * @delegated_inode:   returns an inode needing a delegation break
 * @flags:             rename flags
 */
struct renamedata {
	struct mnt_idmap *old_mnt_idmap;
	struct inode *old_dir;
	struct dentry *old_dentry;
	struct mnt_idmap *new_mnt_idmap;
	struct inode *new_dir;
	struct dentry *new_dentry;
	struct inode **delegated_inode;
	unsigned int flags;
} __randomize_layout;

int vfs_rename(struct renamedata *);

static inline int vfs_whiteout(struct mnt_idmap *idmap,
			       struct inode *dir, struct dentry *dentry)
{
	return vfs_mknod(idmap, dir, dentry, S_IFCHR | WHITEOUT_MODE,
			 WHITEOUT_DEV);
}

struct file *kernel_tmpfile_open(struct mnt_idmap *idmap,
				 const struct path *parentpath,
				 umode_t mode, int open_flag,
				 const struct cred *cred);
struct file *kernel_file_open(const struct path *path, int flags,
			      const struct cred *cred);

int vfs_mkobj(struct dentry *, umode_t,
		int (*f)(struct dentry *, umode_t, void *),
		void *);

int vfs_fchown(struct file *file, uid_t user, gid_t group);
int vfs_fchmod(struct file *file, umode_t mode);
int vfs_utimes(const struct path *path, struct timespec64 *times);

extern long vfs_ioctl(struct file *file, unsigned int cmd, unsigned long arg);

#ifdef CONFIG_COMPAT
extern long compat_ptr_ioctl(struct file *file, unsigned int cmd,
					unsigned long arg);
#else
#define compat_ptr_ioctl NULL
#endif

/*
 * VFS file helper functions.
 */
void inode_init_owner(struct mnt_idmap *idmap, struct inode *inode,
		      const struct inode *dir, umode_t mode);
extern bool may_open_dev(const struct path *path);
umode_t mode_strip_sgid(struct mnt_idmap *idmap,
			const struct inode *dir, umode_t mode);
bool in_group_or_capable(struct mnt_idmap *idmap,
			 const struct inode *inode, vfsgid_t vfsgid);

/*
 * This is the "filldir" function type, used by readdir() to let
 * the kernel specify what kind of dirent layout it wants to have.
 * This allows the kernel to read directories into kernel space or
 * to have different dirent layouts depending on the binary type.
 * Return 'true' to keep going and 'false' if there are no more entries.
 */
struct dir_context;
typedef bool (*filldir_t)(struct dir_context *, const char *, int, loff_t, u64,
			 unsigned);

struct dir_context {
	filldir_t actor;
	loff_t pos;
};

/*
 * These flags let !MMU mmap() govern direct device mapping vs immediate
 * copying more easily for MAP_PRIVATE, especially for ROM filesystems.
 *
 * NOMMU_MAP_COPY:	Copy can be mapped (MAP_PRIVATE)
 * NOMMU_MAP_DIRECT:	Can be mapped directly (MAP_SHARED)
 * NOMMU_MAP_READ:	Can be mapped for reading
 * NOMMU_MAP_WRITE:	Can be mapped for writing
 * NOMMU_MAP_EXEC:	Can be mapped for execution
 */
#define NOMMU_MAP_COPY		0x00000001
#define NOMMU_MAP_DIRECT	0x00000008
#define NOMMU_MAP_READ		VM_MAYREAD
#define NOMMU_MAP_WRITE		VM_MAYWRITE
#define NOMMU_MAP_EXEC		VM_MAYEXEC

#define NOMMU_VMFLAGS \
	(NOMMU_MAP_READ | NOMMU_MAP_WRITE | NOMMU_MAP_EXEC)

/*
 * These flags control the behavior of the remap_file_range function pointer.
 * If it is called with len == 0 that means "remap to end of source file".
 * See Documentation/filesystems/vfs.rst for more details about this call.
 *
 * REMAP_FILE_DEDUP: only remap if contents identical (i.e. deduplicate)
 * REMAP_FILE_CAN_SHORTEN: caller can handle a shortened request
 */
#define REMAP_FILE_DEDUP		(1 << 0)
#define REMAP_FILE_CAN_SHORTEN		(1 << 1)

/*
 * These flags signal that the caller is ok with altering various aspects of
 * the behavior of the remap operation.  The changes must be made by the
 * implementation; the vfs remap helper functions can take advantage of them.
 * Flags in this category exist to preserve the quirky behavior of the hoisted
 * btrfs clone/dedupe ioctls.
 */
#define REMAP_FILE_ADVISORY		(REMAP_FILE_CAN_SHORTEN)

/*
 * These flags control the behavior of vfs_copy_file_range().
 * They are not available to the user via syscall.
 *
 * COPY_FILE_SPLICE: call splice direct instead of fs clone/copy ops
 */
#define COPY_FILE_SPLICE		(1 << 0)

struct iov_iter;
struct io_uring_cmd;
struct offset_ctx;

typedef unsigned int __bitwise fop_flags_t;

struct file_operations {
	struct module *owner;
	fop_flags_t fop_flags;
	loff_t (*llseek) (struct file *, loff_t, int);
	ssize_t (*read) (struct file *, char __user *, size_t, loff_t *);
	ssize_t (*write) (struct file *, const char __user *, size_t, loff_t *);
	ssize_t (*read_iter) (struct kiocb *, struct iov_iter *);
	ssize_t (*write_iter) (struct kiocb *, struct iov_iter *);
	int (*iopoll)(struct kiocb *kiocb, struct io_comp_batch *,
			unsigned int flags);
	int (*iterate_shared) (struct file *, struct dir_context *);
	__poll_t (*poll) (struct file *, struct poll_table_struct *);
	long (*unlocked_ioctl) (struct file *, unsigned int, unsigned long);
	long (*compat_ioctl) (struct file *, unsigned int, unsigned long);
	int (*mmap) (struct file *, struct vm_area_struct *);
	int (*open) (struct inode *, struct file *);
	int (*flush) (struct file *, fl_owner_t id);
	int (*release) (struct inode *, struct file *);
	int (*fsync) (struct file *, loff_t, loff_t, int datasync);
	int (*fasync) (int, struct file *, int);
	int (*lock) (struct file *, int, struct file_lock *);
	unsigned long (*get_unmapped_area)(struct file *, unsigned long, unsigned long, unsigned long, unsigned long);
	int (*check_flags)(int);
	int (*flock) (struct file *, int, struct file_lock *);
	ssize_t (*splice_write)(struct pipe_inode_info *, struct file *, loff_t *, size_t, unsigned int);
	ssize_t (*splice_read)(struct file *, loff_t *, struct pipe_inode_info *, size_t, unsigned int);
	void (*splice_eof)(struct file *file);
	int (*setlease)(struct file *, int, struct file_lease **, void **);
	long (*fallocate)(struct file *file, int mode, loff_t offset,
			  loff_t len);
	void (*show_fdinfo)(struct seq_file *m, struct file *f);
#ifndef CONFIG_MMU
	unsigned (*mmap_capabilities)(struct file *);
#endif
	ssize_t (*copy_file_range)(struct file *, loff_t, struct file *,
			loff_t, size_t, unsigned int);
	loff_t (*remap_file_range)(struct file *file_in, loff_t pos_in,
				   struct file *file_out, loff_t pos_out,
				   loff_t len, unsigned int remap_flags);
	int (*fadvise)(struct file *, loff_t, loff_t, int);
	int (*uring_cmd)(struct io_uring_cmd *ioucmd, unsigned int issue_flags);
	int (*uring_cmd_iopoll)(struct io_uring_cmd *, struct io_comp_batch *,
				unsigned int poll_flags);
} __randomize_layout;

/* Supports async buffered reads */
#define FOP_BUFFER_RASYNC	((__force fop_flags_t)(1 << 0))
/* Supports async buffered writes */
#define FOP_BUFFER_WASYNC	((__force fop_flags_t)(1 << 1))
/* Supports synchronous page faults for mappings */
#define FOP_MMAP_SYNC		((__force fop_flags_t)(1 << 2))
/* Supports non-exclusive O_DIRECT writes from multiple threads */
#define FOP_DIO_PARALLEL_WRITE	((__force fop_flags_t)(1 << 3))
/* Contains huge pages */
#define FOP_HUGE_PAGES		((__force fop_flags_t)(1 << 4))
<<<<<<< HEAD
/* Treat loff_t as unsigned (e.g., /dev/mem) */
#define FOP_UNSIGNED_OFFSET	((__force fop_flags_t)(1 << 5))
=======
/* Supports asynchronous lock callbacks */
#define FOP_ASYNC_LOCK		((__force fop_flags_t)(1 << 5))
>>>>>>> b875bd5b

/* Wrap a directory iterator that needs exclusive inode access */
int wrap_directory_iterator(struct file *, struct dir_context *,
			    int (*) (struct file *, struct dir_context *));
#define WRAP_DIR_ITER(x) \
	static int shared_##x(struct file *file , struct dir_context *ctx) \
	{ return wrap_directory_iterator(file, ctx, x); }

struct inode_operations {
	struct dentry * (*lookup) (struct inode *,struct dentry *, unsigned int);
	const char * (*get_link) (struct dentry *, struct inode *, struct delayed_call *);
	int (*permission) (struct mnt_idmap *, struct inode *, int);
	struct posix_acl * (*get_inode_acl)(struct inode *, int, bool);

	int (*readlink) (struct dentry *, char __user *,int);

	int (*create) (struct mnt_idmap *, struct inode *,struct dentry *,
		       umode_t, bool);
	int (*link) (struct dentry *,struct inode *,struct dentry *);
	int (*unlink) (struct inode *,struct dentry *);
	int (*symlink) (struct mnt_idmap *, struct inode *,struct dentry *,
			const char *);
	int (*mkdir) (struct mnt_idmap *, struct inode *,struct dentry *,
		      umode_t);
	int (*rmdir) (struct inode *,struct dentry *);
	int (*mknod) (struct mnt_idmap *, struct inode *,struct dentry *,
		      umode_t,dev_t);
	int (*rename) (struct mnt_idmap *, struct inode *, struct dentry *,
			struct inode *, struct dentry *, unsigned int);
	int (*setattr) (struct mnt_idmap *, struct dentry *, struct iattr *);
	int (*getattr) (struct mnt_idmap *, const struct path *,
			struct kstat *, u32, unsigned int);
	ssize_t (*listxattr) (struct dentry *, char *, size_t);
	int (*fiemap)(struct inode *, struct fiemap_extent_info *, u64 start,
		      u64 len);
	int (*update_time)(struct inode *, int);
	int (*atomic_open)(struct inode *, struct dentry *,
			   struct file *, unsigned open_flag,
			   umode_t create_mode);
	int (*tmpfile) (struct mnt_idmap *, struct inode *,
			struct file *, umode_t);
	struct posix_acl *(*get_acl)(struct mnt_idmap *, struct dentry *,
				     int);
	int (*set_acl)(struct mnt_idmap *, struct dentry *,
		       struct posix_acl *, int);
	int (*fileattr_set)(struct mnt_idmap *idmap,
			    struct dentry *dentry, struct fileattr *fa);
	int (*fileattr_get)(struct dentry *dentry, struct fileattr *fa);
	struct offset_ctx *(*get_offset_ctx)(struct inode *inode);
} ____cacheline_aligned;

static inline int call_mmap(struct file *file, struct vm_area_struct *vma)
{
	return file->f_op->mmap(file, vma);
}

extern ssize_t vfs_read(struct file *, char __user *, size_t, loff_t *);
extern ssize_t vfs_write(struct file *, const char __user *, size_t, loff_t *);
extern ssize_t vfs_copy_file_range(struct file *, loff_t , struct file *,
				   loff_t, size_t, unsigned int);
int remap_verify_area(struct file *file, loff_t pos, loff_t len, bool write);
int __generic_remap_file_range_prep(struct file *file_in, loff_t pos_in,
				    struct file *file_out, loff_t pos_out,
				    loff_t *len, unsigned int remap_flags,
				    const struct iomap_ops *dax_read_ops);
int generic_remap_file_range_prep(struct file *file_in, loff_t pos_in,
				  struct file *file_out, loff_t pos_out,
				  loff_t *count, unsigned int remap_flags);
extern loff_t vfs_clone_file_range(struct file *file_in, loff_t pos_in,
				   struct file *file_out, loff_t pos_out,
				   loff_t len, unsigned int remap_flags);
extern int vfs_dedupe_file_range(struct file *file,
				 struct file_dedupe_range *same);
extern loff_t vfs_dedupe_file_range_one(struct file *src_file, loff_t src_pos,
					struct file *dst_file, loff_t dst_pos,
					loff_t len, unsigned int remap_flags);

/**
 * enum freeze_holder - holder of the freeze
 * @FREEZE_HOLDER_KERNEL: kernel wants to freeze or thaw filesystem
 * @FREEZE_HOLDER_USERSPACE: userspace wants to freeze or thaw filesystem
 * @FREEZE_MAY_NEST: whether nesting freeze and thaw requests is allowed
 *
 * Indicate who the owner of the freeze or thaw request is and whether
 * the freeze needs to be exclusive or can nest.
 * Without @FREEZE_MAY_NEST, multiple freeze and thaw requests from the
 * same holder aren't allowed. It is however allowed to hold a single
 * @FREEZE_HOLDER_USERSPACE and a single @FREEZE_HOLDER_KERNEL freeze at
 * the same time. This is relied upon by some filesystems during online
 * repair or similar.
 */
enum freeze_holder {
	FREEZE_HOLDER_KERNEL	= (1U << 0),
	FREEZE_HOLDER_USERSPACE	= (1U << 1),
	FREEZE_MAY_NEST		= (1U << 2),
};

struct super_operations {
   	struct inode *(*alloc_inode)(struct super_block *sb);
	void (*destroy_inode)(struct inode *);
	void (*free_inode)(struct inode *);

   	void (*dirty_inode) (struct inode *, int flags);
	int (*write_inode) (struct inode *, struct writeback_control *wbc);
	int (*drop_inode) (struct inode *);
	void (*evict_inode) (struct inode *);
	void (*put_super) (struct super_block *);
	int (*sync_fs)(struct super_block *sb, int wait);
	int (*freeze_super) (struct super_block *, enum freeze_holder who);
	int (*freeze_fs) (struct super_block *);
	int (*thaw_super) (struct super_block *, enum freeze_holder who);
	int (*unfreeze_fs) (struct super_block *);
	int (*statfs) (struct dentry *, struct kstatfs *);
	int (*remount_fs) (struct super_block *, int *, char *);
	void (*umount_begin) (struct super_block *);

	int (*show_options)(struct seq_file *, struct dentry *);
	int (*show_devname)(struct seq_file *, struct dentry *);
	int (*show_path)(struct seq_file *, struct dentry *);
	int (*show_stats)(struct seq_file *, struct dentry *);
#ifdef CONFIG_QUOTA
	ssize_t (*quota_read)(struct super_block *, int, char *, size_t, loff_t);
	ssize_t (*quota_write)(struct super_block *, int, const char *, size_t, loff_t);
	struct dquot __rcu **(*get_dquots)(struct inode *);
#endif
	long (*nr_cached_objects)(struct super_block *,
				  struct shrink_control *);
	long (*free_cached_objects)(struct super_block *,
				    struct shrink_control *);
	void (*shutdown)(struct super_block *sb);
};

/*
 * Inode flags - they have no relation to superblock flags now
 */
#define S_SYNC		(1 << 0)  /* Writes are synced at once */
#define S_NOATIME	(1 << 1)  /* Do not update access times */
#define S_APPEND	(1 << 2)  /* Append-only file */
#define S_IMMUTABLE	(1 << 3)  /* Immutable file */
#define S_DEAD		(1 << 4)  /* removed, but still open directory */
#define S_NOQUOTA	(1 << 5)  /* Inode is not counted to quota */
#define S_DIRSYNC	(1 << 6)  /* Directory modifications are synchronous */
#define S_NOCMTIME	(1 << 7)  /* Do not update file c/mtime */
#define S_SWAPFILE	(1 << 8)  /* Do not truncate: swapon got its bmaps */
#define S_PRIVATE	(1 << 9)  /* Inode is fs-internal */
#define S_IMA		(1 << 10) /* Inode has an associated IMA struct */
#define S_AUTOMOUNT	(1 << 11) /* Automount/referral quasi-directory */
#define S_NOSEC		(1 << 12) /* no suid or xattr security attributes */
#ifdef CONFIG_FS_DAX
#define S_DAX		(1 << 13) /* Direct Access, avoiding the page cache */
#else
#define S_DAX		0	  /* Make all the DAX code disappear */
#endif
#define S_ENCRYPTED	(1 << 14) /* Encrypted file (using fs/crypto/) */
#define S_CASEFOLD	(1 << 15) /* Casefolded file */
#define S_VERITY	(1 << 16) /* Verity file (using fs/verity/) */
#define S_KERNEL_FILE	(1 << 17) /* File is in use by the kernel (eg. fs/cachefiles) */

/*
 * Note that nosuid etc flags are inode-specific: setting some file-system
 * flags just means all the inodes inherit those flags by default. It might be
 * possible to override it selectively if you really wanted to with some
 * ioctl() that is not currently implemented.
 *
 * Exception: SB_RDONLY is always applied to the entire file system.
 *
 * Unfortunately, it is possible to change a filesystems flags with it mounted
 * with files in use.  This means that all of the inodes will not have their
 * i_flags updated.  Hence, i_flags no longer inherit the superblock mount
 * flags, so these have to be checked separately. -- rmk@arm.uk.linux.org
 */
#define __IS_FLG(inode, flg)	((inode)->i_sb->s_flags & (flg))

static inline bool sb_rdonly(const struct super_block *sb) { return sb->s_flags & SB_RDONLY; }
#define IS_RDONLY(inode)	sb_rdonly((inode)->i_sb)
#define IS_SYNC(inode)		(__IS_FLG(inode, SB_SYNCHRONOUS) || \
					((inode)->i_flags & S_SYNC))
#define IS_DIRSYNC(inode)	(__IS_FLG(inode, SB_SYNCHRONOUS|SB_DIRSYNC) || \
					((inode)->i_flags & (S_SYNC|S_DIRSYNC)))
#define IS_MANDLOCK(inode)	__IS_FLG(inode, SB_MANDLOCK)
#define IS_NOATIME(inode)	__IS_FLG(inode, SB_RDONLY|SB_NOATIME)
#define IS_I_VERSION(inode)	__IS_FLG(inode, SB_I_VERSION)

#define IS_NOQUOTA(inode)	((inode)->i_flags & S_NOQUOTA)
#define IS_APPEND(inode)	((inode)->i_flags & S_APPEND)
#define IS_IMMUTABLE(inode)	((inode)->i_flags & S_IMMUTABLE)

#ifdef CONFIG_FS_POSIX_ACL
#define IS_POSIXACL(inode)	__IS_FLG(inode, SB_POSIXACL)
#else
#define IS_POSIXACL(inode)	0
#endif

#define IS_DEADDIR(inode)	((inode)->i_flags & S_DEAD)
#define IS_NOCMTIME(inode)	((inode)->i_flags & S_NOCMTIME)

#ifdef CONFIG_SWAP
#define IS_SWAPFILE(inode)	((inode)->i_flags & S_SWAPFILE)
#else
#define IS_SWAPFILE(inode)	((void)(inode), 0U)
#endif

#define IS_PRIVATE(inode)	((inode)->i_flags & S_PRIVATE)
#define IS_IMA(inode)		((inode)->i_flags & S_IMA)
#define IS_AUTOMOUNT(inode)	((inode)->i_flags & S_AUTOMOUNT)
#define IS_NOSEC(inode)		((inode)->i_flags & S_NOSEC)
#define IS_DAX(inode)		((inode)->i_flags & S_DAX)
#define IS_ENCRYPTED(inode)	((inode)->i_flags & S_ENCRYPTED)
#define IS_CASEFOLDED(inode)	((inode)->i_flags & S_CASEFOLD)
#define IS_VERITY(inode)	((inode)->i_flags & S_VERITY)

#define IS_WHITEOUT(inode)	(S_ISCHR(inode->i_mode) && \
				 (inode)->i_rdev == WHITEOUT_DEV)

static inline bool HAS_UNMAPPED_ID(struct mnt_idmap *idmap,
				   struct inode *inode)
{
	return !vfsuid_valid(i_uid_into_vfsuid(idmap, inode)) ||
	       !vfsgid_valid(i_gid_into_vfsgid(idmap, inode));
}

static inline void init_sync_kiocb(struct kiocb *kiocb, struct file *filp)
{
	*kiocb = (struct kiocb) {
		.ki_filp = filp,
		.ki_flags = filp->f_iocb_flags,
		.ki_ioprio = get_current_ioprio(),
	};
}

static inline void kiocb_clone(struct kiocb *kiocb, struct kiocb *kiocb_src,
			       struct file *filp)
{
	*kiocb = (struct kiocb) {
		.ki_filp = filp,
		.ki_flags = kiocb_src->ki_flags,
		.ki_ioprio = kiocb_src->ki_ioprio,
		.ki_pos = kiocb_src->ki_pos,
	};
}

/*
 * Inode state bits.  Protected by inode->i_lock
 *
 * Four bits determine the dirty state of the inode: I_DIRTY_SYNC,
 * I_DIRTY_DATASYNC, I_DIRTY_PAGES, and I_DIRTY_TIME.
 *
 * Four bits define the lifetime of an inode.  Initially, inodes are I_NEW,
 * until that flag is cleared.  I_WILL_FREE, I_FREEING and I_CLEAR are set at
 * various stages of removing an inode.
 *
 * Two bits are used for locking and completion notification, I_NEW and I_SYNC.
 *
 * I_DIRTY_SYNC		Inode is dirty, but doesn't have to be written on
 *			fdatasync() (unless I_DIRTY_DATASYNC is also set).
 *			Timestamp updates are the usual cause.
 * I_DIRTY_DATASYNC	Data-related inode changes pending.  We keep track of
 *			these changes separately from I_DIRTY_SYNC so that we
 *			don't have to write inode on fdatasync() when only
 *			e.g. the timestamps have changed.
 * I_DIRTY_PAGES	Inode has dirty pages.  Inode itself may be clean.
 * I_DIRTY_TIME		The inode itself has dirty timestamps, and the
 *			lazytime mount option is enabled.  We keep track of this
 *			separately from I_DIRTY_SYNC in order to implement
 *			lazytime.  This gets cleared if I_DIRTY_INODE
 *			(I_DIRTY_SYNC and/or I_DIRTY_DATASYNC) gets set. But
 *			I_DIRTY_TIME can still be set if I_DIRTY_SYNC is already
 *			in place because writeback might already be in progress
 *			and we don't want to lose the time update
 * I_NEW		Serves as both a mutex and completion notification.
 *			New inodes set I_NEW.  If two processes both create
 *			the same inode, one of them will release its inode and
 *			wait for I_NEW to be released before returning.
 *			Inodes in I_WILL_FREE, I_FREEING or I_CLEAR state can
 *			also cause waiting on I_NEW, without I_NEW actually
 *			being set.  find_inode() uses this to prevent returning
 *			nearly-dead inodes.
 * I_WILL_FREE		Must be set when calling write_inode_now() if i_count
 *			is zero.  I_FREEING must be set when I_WILL_FREE is
 *			cleared.
 * I_FREEING		Set when inode is about to be freed but still has dirty
 *			pages or buffers attached or the inode itself is still
 *			dirty.
 * I_CLEAR		Added by clear_inode().  In this state the inode is
 *			clean and can be destroyed.  Inode keeps I_FREEING.
 *
 *			Inodes that are I_WILL_FREE, I_FREEING or I_CLEAR are
 *			prohibited for many purposes.  iget() must wait for
 *			the inode to be completely released, then create it
 *			anew.  Other functions will just ignore such inodes,
 *			if appropriate.  I_NEW is used for waiting.
 *
 * I_SYNC		Writeback of inode is running. The bit is set during
 *			data writeback, and cleared with a wakeup on the bit
 *			address once it is done. The bit is also used to pin
 *			the inode in memory for flusher thread.
 *
 * I_REFERENCED		Marks the inode as recently references on the LRU list.
 *
 * I_WB_SWITCH		Cgroup bdi_writeback switching in progress.  Used to
 *			synchronize competing switching instances and to tell
 *			wb stat updates to grab the i_pages lock.  See
 *			inode_switch_wbs_work_fn() for details.
 *
 * I_OVL_INUSE		Used by overlayfs to get exclusive ownership on upper
 *			and work dirs among overlayfs mounts.
 *
 * I_CREATING		New object's inode in the middle of setting up.
 *
 * I_DONTCACHE		Evict inode as soon as it is not used anymore.
 *
 * I_SYNC_QUEUED	Inode is queued in b_io or b_more_io writeback lists.
 *			Used to detect that mark_inode_dirty() should not move
 * 			inode between dirty lists.
 *
 * I_PINNING_FSCACHE_WB	Inode is pinning an fscache object for writeback.
 *
 * I_LRU_ISOLATING	Inode is pinned being isolated from LRU without holding
 *			i_count.
 *
 * Q: What is the difference between I_WILL_FREE and I_FREEING?
 *
 * __I_{SYNC,NEW,LRU_ISOLATING} are used to derive unique addresses to wait
 * upon. There's one free address left.
 */
#define __I_NEW			0
#define I_NEW			(1 << __I_NEW)
#define __I_SYNC		1
#define I_SYNC			(1 << __I_SYNC)
#define __I_LRU_ISOLATING	2
#define I_LRU_ISOLATING		(1 << __I_LRU_ISOLATING)

#define I_DIRTY_SYNC		(1 << 3)
#define I_DIRTY_DATASYNC	(1 << 4)
#define I_DIRTY_PAGES		(1 << 5)
#define I_WILL_FREE		(1 << 6)
#define I_FREEING		(1 << 7)
#define I_CLEAR			(1 << 8)
#define I_REFERENCED		(1 << 9)
#define I_LINKABLE		(1 << 10)
#define I_DIRTY_TIME		(1 << 11)
#define I_WB_SWITCH		(1 << 12)
#define I_OVL_INUSE		(1 << 13)
#define I_CREATING		(1 << 14)
#define I_DONTCACHE		(1 << 15)
#define I_SYNC_QUEUED		(1 << 16)
#define I_PINNING_NETFS_WB	(1 << 17)

#define I_DIRTY_INODE (I_DIRTY_SYNC | I_DIRTY_DATASYNC)
#define I_DIRTY (I_DIRTY_INODE | I_DIRTY_PAGES)
#define I_DIRTY_ALL (I_DIRTY | I_DIRTY_TIME)

extern void __mark_inode_dirty(struct inode *, int);
static inline void mark_inode_dirty(struct inode *inode)
{
	__mark_inode_dirty(inode, I_DIRTY);
}

static inline void mark_inode_dirty_sync(struct inode *inode)
{
	__mark_inode_dirty(inode, I_DIRTY_SYNC);
}

/*
 * Returns true if the given inode itself only has dirty timestamps (its pages
 * may still be dirty) and isn't currently being allocated or freed.
 * Filesystems should call this if when writing an inode when lazytime is
 * enabled, they want to opportunistically write the timestamps of other inodes
 * located very nearby on-disk, e.g. in the same inode block.  This returns true
 * if the given inode is in need of such an opportunistic update.  Requires
 * i_lock, or at least later re-checking under i_lock.
 */
static inline bool inode_is_dirtytime_only(struct inode *inode)
{
	return (inode->i_state & (I_DIRTY_TIME | I_NEW |
				  I_FREEING | I_WILL_FREE)) == I_DIRTY_TIME;
}

extern void inc_nlink(struct inode *inode);
extern void drop_nlink(struct inode *inode);
extern void clear_nlink(struct inode *inode);
extern void set_nlink(struct inode *inode, unsigned int nlink);

static inline void inode_inc_link_count(struct inode *inode)
{
	inc_nlink(inode);
	mark_inode_dirty(inode);
}

static inline void inode_dec_link_count(struct inode *inode)
{
	drop_nlink(inode);
	mark_inode_dirty(inode);
}

enum file_time_flags {
	S_ATIME = 1,
	S_MTIME = 2,
	S_CTIME = 4,
	S_VERSION = 8,
};

extern bool atime_needs_update(const struct path *, struct inode *);
extern void touch_atime(const struct path *);
int inode_update_time(struct inode *inode, int flags);

static inline void file_accessed(struct file *file)
{
	if (!(file->f_flags & O_NOATIME))
		touch_atime(&file->f_path);
}

extern int file_modified(struct file *file);
int kiocb_modified(struct kiocb *iocb);

int sync_inode_metadata(struct inode *inode, int wait);

struct file_system_type {
	const char *name;
	int fs_flags;
#define FS_REQUIRES_DEV		1 
#define FS_BINARY_MOUNTDATA	2
#define FS_HAS_SUBTYPE		4
#define FS_USERNS_MOUNT		8	/* Can be mounted by userns root */
#define FS_DISALLOW_NOTIFY_PERM	16	/* Disable fanotify permission events */
#define FS_ALLOW_IDMAP         32      /* FS has been updated to handle vfs idmappings. */
#define FS_RENAME_DOES_D_MOVE	32768	/* FS will handle d_move() during rename() internally. */
	int (*init_fs_context)(struct fs_context *);
	const struct fs_parameter_spec *parameters;
	struct dentry *(*mount) (struct file_system_type *, int,
		       const char *, void *);
	void (*kill_sb) (struct super_block *);
	struct module *owner;
	struct file_system_type * next;
	struct hlist_head fs_supers;

	struct lock_class_key s_lock_key;
	struct lock_class_key s_umount_key;
	struct lock_class_key s_vfs_rename_key;
	struct lock_class_key s_writers_key[SB_FREEZE_LEVELS];

	struct lock_class_key i_lock_key;
	struct lock_class_key i_mutex_key;
	struct lock_class_key invalidate_lock_key;
	struct lock_class_key i_mutex_dir_key;
};

#define MODULE_ALIAS_FS(NAME) MODULE_ALIAS("fs-" NAME)

extern struct dentry *mount_bdev(struct file_system_type *fs_type,
	int flags, const char *dev_name, void *data,
	int (*fill_super)(struct super_block *, void *, int));
extern struct dentry *mount_single(struct file_system_type *fs_type,
	int flags, void *data,
	int (*fill_super)(struct super_block *, void *, int));
extern struct dentry *mount_nodev(struct file_system_type *fs_type,
	int flags, void *data,
	int (*fill_super)(struct super_block *, void *, int));
extern struct dentry *mount_subtree(struct vfsmount *mnt, const char *path);
void retire_super(struct super_block *sb);
void generic_shutdown_super(struct super_block *sb);
void kill_block_super(struct super_block *sb);
void kill_anon_super(struct super_block *sb);
void kill_litter_super(struct super_block *sb);
void deactivate_super(struct super_block *sb);
void deactivate_locked_super(struct super_block *sb);
int set_anon_super(struct super_block *s, void *data);
int set_anon_super_fc(struct super_block *s, struct fs_context *fc);
int get_anon_bdev(dev_t *);
void free_anon_bdev(dev_t);
struct super_block *sget_fc(struct fs_context *fc,
			    int (*test)(struct super_block *, struct fs_context *),
			    int (*set)(struct super_block *, struct fs_context *));
struct super_block *sget(struct file_system_type *type,
			int (*test)(struct super_block *,void *),
			int (*set)(struct super_block *,void *),
			int flags, void *data);
struct super_block *sget_dev(struct fs_context *fc, dev_t dev);

/* Alas, no aliases. Too much hassle with bringing module.h everywhere */
#define fops_get(fops) ({						\
	const struct file_operations *_fops = (fops);			\
	(((_fops) && try_module_get((_fops)->owner) ? (_fops) : NULL));	\
})

#define fops_put(fops) ({						\
	const struct file_operations *_fops = (fops);			\
	if (_fops)							\
		module_put((_fops)->owner);				\
})

/*
 * This one is to be used *ONLY* from ->open() instances.
 * fops must be non-NULL, pinned down *and* module dependencies
 * should be sufficient to pin the caller down as well.
 */
#define replace_fops(f, fops) \
	do {	\
		struct file *__file = (f); \
		fops_put(__file->f_op); \
		BUG_ON(!(__file->f_op = (fops))); \
	} while(0)

extern int register_filesystem(struct file_system_type *);
extern int unregister_filesystem(struct file_system_type *);
extern int vfs_statfs(const struct path *, struct kstatfs *);
extern int user_statfs(const char __user *, struct kstatfs *);
extern int fd_statfs(int, struct kstatfs *);
int freeze_super(struct super_block *super, enum freeze_holder who);
int thaw_super(struct super_block *super, enum freeze_holder who);
extern __printf(2, 3)
int super_setup_bdi_name(struct super_block *sb, char *fmt, ...);
extern int super_setup_bdi(struct super_block *sb);

static inline void super_set_uuid(struct super_block *sb, const u8 *uuid, unsigned len)
{
	if (WARN_ON(len > sizeof(sb->s_uuid)))
		len = sizeof(sb->s_uuid);
	sb->s_uuid_len = len;
	memcpy(&sb->s_uuid, uuid, len);
}

/* set sb sysfs name based on sb->s_bdev */
static inline void super_set_sysfs_name_bdev(struct super_block *sb)
{
	snprintf(sb->s_sysfs_name, sizeof(sb->s_sysfs_name), "%pg", sb->s_bdev);
}

/* set sb sysfs name based on sb->s_uuid */
static inline void super_set_sysfs_name_uuid(struct super_block *sb)
{
	WARN_ON(sb->s_uuid_len != sizeof(sb->s_uuid));
	snprintf(sb->s_sysfs_name, sizeof(sb->s_sysfs_name), "%pU", sb->s_uuid.b);
}

/* set sb sysfs name based on sb->s_id */
static inline void super_set_sysfs_name_id(struct super_block *sb)
{
	strscpy(sb->s_sysfs_name, sb->s_id, sizeof(sb->s_sysfs_name));
}

/* try to use something standard before you use this */
__printf(2, 3)
static inline void super_set_sysfs_name_generic(struct super_block *sb, const char *fmt, ...)
{
	va_list args;

	va_start(args, fmt);
	vsnprintf(sb->s_sysfs_name, sizeof(sb->s_sysfs_name), fmt, args);
	va_end(args);
}

extern int current_umask(void);

extern void ihold(struct inode * inode);
extern void iput(struct inode *);
int inode_update_timestamps(struct inode *inode, int flags);
int generic_update_time(struct inode *, int);

/* /sys/fs */
extern struct kobject *fs_kobj;

#define MAX_RW_COUNT (INT_MAX & PAGE_MASK)

/* fs/open.c */
struct audit_names;
struct filename {
	const char		*name;	/* pointer to actual string */
	const __user char	*uptr;	/* original userland pointer */
	atomic_t		refcnt;
	struct audit_names	*aname;
	const char		iname[];
};
static_assert(offsetof(struct filename, iname) % sizeof(long) == 0);

static inline struct mnt_idmap *file_mnt_idmap(const struct file *file)
{
	return mnt_idmap(file->f_path.mnt);
}

/**
 * is_idmapped_mnt - check whether a mount is mapped
 * @mnt: the mount to check
 *
 * If @mnt has an non @nop_mnt_idmap attached to it then @mnt is mapped.
 *
 * Return: true if mount is mapped, false if not.
 */
static inline bool is_idmapped_mnt(const struct vfsmount *mnt)
{
	return mnt_idmap(mnt) != &nop_mnt_idmap;
}

extern long vfs_truncate(const struct path *, loff_t);
int do_truncate(struct mnt_idmap *, struct dentry *, loff_t start,
		unsigned int time_attrs, struct file *filp);
extern int vfs_fallocate(struct file *file, int mode, loff_t offset,
			loff_t len);
extern long do_sys_open(int dfd, const char __user *filename, int flags,
			umode_t mode);
extern struct file *file_open_name(struct filename *, int, umode_t);
extern struct file *filp_open(const char *, int, umode_t);
extern struct file *file_open_root(const struct path *,
				   const char *, int, umode_t);
static inline struct file *file_open_root_mnt(struct vfsmount *mnt,
				   const char *name, int flags, umode_t mode)
{
	return file_open_root(&(struct path){.mnt = mnt, .dentry = mnt->mnt_root},
			      name, flags, mode);
}
struct file *dentry_open(const struct path *path, int flags,
			 const struct cred *creds);
struct file *dentry_create(const struct path *path, int flags, umode_t mode,
			   const struct cred *cred);
struct path *backing_file_user_path(struct file *f);

/*
 * When mmapping a file on a stackable filesystem (e.g., overlayfs), the file
 * stored in ->vm_file is a backing file whose f_inode is on the underlying
 * filesystem.  When the mapped file path and inode number are displayed to
 * user (e.g. via /proc/<pid>/maps), these helpers should be used to get the
 * path and inode number to display to the user, which is the path of the fd
 * that user has requested to map and the inode number that would be returned
 * by fstat() on that same fd.
 */
/* Get the path to display in /proc/<pid>/maps */
static inline const struct path *file_user_path(struct file *f)
{
	if (unlikely(f->f_mode & FMODE_BACKING))
		return backing_file_user_path(f);
	return &f->f_path;
}
/* Get the inode whose inode number to display in /proc/<pid>/maps */
static inline const struct inode *file_user_inode(struct file *f)
{
	if (unlikely(f->f_mode & FMODE_BACKING))
		return d_inode(backing_file_user_path(f)->dentry);
	return file_inode(f);
}

static inline struct file *file_clone_open(struct file *file)
{
	return dentry_open(&file->f_path, file->f_flags, file->f_cred);
}
extern int filp_close(struct file *, fl_owner_t id);

extern struct filename *getname_flags(const char __user *, int);
extern struct filename *getname_uflags(const char __user *, int);
extern struct filename *getname(const char __user *);
extern struct filename *getname_kernel(const char *);
extern void putname(struct filename *name);

extern int finish_open(struct file *file, struct dentry *dentry,
			int (*open)(struct inode *, struct file *));
extern int finish_no_open(struct file *file, struct dentry *dentry);

/* Helper for the simple case when original dentry is used */
static inline int finish_open_simple(struct file *file, int error)
{
	if (error)
		return error;

	return finish_open(file, file->f_path.dentry, NULL);
}

/* fs/dcache.c */
extern void __init vfs_caches_init_early(void);
extern void __init vfs_caches_init(void);

extern struct kmem_cache *names_cachep;

#define __getname()		kmem_cache_alloc(names_cachep, GFP_KERNEL)
#define __putname(name)		kmem_cache_free(names_cachep, (void *)(name))

extern struct super_block *blockdev_superblock;
static inline bool sb_is_blkdev_sb(struct super_block *sb)
{
	return IS_ENABLED(CONFIG_BLOCK) && sb == blockdev_superblock;
}

void emergency_thaw_all(void);
extern int sync_filesystem(struct super_block *);
extern const struct file_operations def_blk_fops;
extern const struct file_operations def_chr_fops;

/* fs/char_dev.c */
#define CHRDEV_MAJOR_MAX 512
/* Marks the bottom of the first segment of free char majors */
#define CHRDEV_MAJOR_DYN_END 234
/* Marks the top and bottom of the second segment of free char majors */
#define CHRDEV_MAJOR_DYN_EXT_START 511
#define CHRDEV_MAJOR_DYN_EXT_END 384

extern int alloc_chrdev_region(dev_t *, unsigned, unsigned, const char *);
extern int register_chrdev_region(dev_t, unsigned, const char *);
extern int __register_chrdev(unsigned int major, unsigned int baseminor,
			     unsigned int count, const char *name,
			     const struct file_operations *fops);
extern void __unregister_chrdev(unsigned int major, unsigned int baseminor,
				unsigned int count, const char *name);
extern void unregister_chrdev_region(dev_t, unsigned);
extern void chrdev_show(struct seq_file *,off_t);

static inline int register_chrdev(unsigned int major, const char *name,
				  const struct file_operations *fops)
{
	return __register_chrdev(major, 0, 256, name, fops);
}

static inline void unregister_chrdev(unsigned int major, const char *name)
{
	__unregister_chrdev(major, 0, 256, name);
}

extern void init_special_inode(struct inode *, umode_t, dev_t);

/* Invalid inode operations -- fs/bad_inode.c */
extern void make_bad_inode(struct inode *);
extern bool is_bad_inode(struct inode *);

extern int __must_check file_fdatawait_range(struct file *file, loff_t lstart,
						loff_t lend);
extern int __must_check file_check_and_advance_wb_err(struct file *file);
extern int __must_check file_write_and_wait_range(struct file *file,
						loff_t start, loff_t end);

static inline int file_write_and_wait(struct file *file)
{
	return file_write_and_wait_range(file, 0, LLONG_MAX);
}

extern int vfs_fsync_range(struct file *file, loff_t start, loff_t end,
			   int datasync);
extern int vfs_fsync(struct file *file, int datasync);

extern int sync_file_range(struct file *file, loff_t offset, loff_t nbytes,
				unsigned int flags);

static inline bool iocb_is_dsync(const struct kiocb *iocb)
{
	return (iocb->ki_flags & IOCB_DSYNC) ||
		IS_SYNC(iocb->ki_filp->f_mapping->host);
}

/*
 * Sync the bytes written if this was a synchronous write.  Expect ki_pos
 * to already be updated for the write, and will return either the amount
 * of bytes passed in, or an error if syncing the file failed.
 */
static inline ssize_t generic_write_sync(struct kiocb *iocb, ssize_t count)
{
	if (iocb_is_dsync(iocb)) {
		int ret = vfs_fsync_range(iocb->ki_filp,
				iocb->ki_pos - count, iocb->ki_pos - 1,
				(iocb->ki_flags & IOCB_SYNC) ? 0 : 1);
		if (ret)
			return ret;
	}

	return count;
}

extern void emergency_sync(void);
extern void emergency_remount(void);

#ifdef CONFIG_BLOCK
extern int bmap(struct inode *inode, sector_t *block);
#else
static inline int bmap(struct inode *inode,  sector_t *block)
{
	return -EINVAL;
}
#endif

int notify_change(struct mnt_idmap *, struct dentry *,
		  struct iattr *, struct inode **);
int inode_permission(struct mnt_idmap *, struct inode *, int);
int generic_permission(struct mnt_idmap *, struct inode *, int);
static inline int file_permission(struct file *file, int mask)
{
	return inode_permission(file_mnt_idmap(file),
				file_inode(file), mask);
}
static inline int path_permission(const struct path *path, int mask)
{
	return inode_permission(mnt_idmap(path->mnt),
				d_inode(path->dentry), mask);
}
int __check_sticky(struct mnt_idmap *idmap, struct inode *dir,
		   struct inode *inode);

static inline bool execute_ok(struct inode *inode)
{
	return (inode->i_mode & S_IXUGO) || S_ISDIR(inode->i_mode);
}

static inline bool inode_wrong_type(const struct inode *inode, umode_t mode)
{
	return (inode->i_mode ^ mode) & S_IFMT;
}

/**
 * file_start_write - get write access to a superblock for regular file io
 * @file: the file we want to write to
 *
 * This is a variant of sb_start_write() which is a noop on non-regualr file.
 * Should be matched with a call to file_end_write().
 */
static inline void file_start_write(struct file *file)
{
	if (!S_ISREG(file_inode(file)->i_mode))
		return;
	sb_start_write(file_inode(file)->i_sb);
}

static inline bool file_start_write_trylock(struct file *file)
{
	if (!S_ISREG(file_inode(file)->i_mode))
		return true;
	return sb_start_write_trylock(file_inode(file)->i_sb);
}

/**
 * file_end_write - drop write access to a superblock of a regular file
 * @file: the file we wrote to
 *
 * Should be matched with a call to file_start_write().
 */
static inline void file_end_write(struct file *file)
{
	if (!S_ISREG(file_inode(file)->i_mode))
		return;
	sb_end_write(file_inode(file)->i_sb);
}

/**
 * kiocb_start_write - get write access to a superblock for async file io
 * @iocb: the io context we want to submit the write with
 *
 * This is a variant of sb_start_write() for async io submission.
 * Should be matched with a call to kiocb_end_write().
 */
static inline void kiocb_start_write(struct kiocb *iocb)
{
	struct inode *inode = file_inode(iocb->ki_filp);

	sb_start_write(inode->i_sb);
	/*
	 * Fool lockdep by telling it the lock got released so that it
	 * doesn't complain about the held lock when we return to userspace.
	 */
	__sb_writers_release(inode->i_sb, SB_FREEZE_WRITE);
}

/**
 * kiocb_end_write - drop write access to a superblock after async file io
 * @iocb: the io context we sumbitted the write with
 *
 * Should be matched with a call to kiocb_start_write().
 */
static inline void kiocb_end_write(struct kiocb *iocb)
{
	struct inode *inode = file_inode(iocb->ki_filp);

	/*
	 * Tell lockdep we inherited freeze protection from submission thread.
	 */
	__sb_writers_acquired(inode->i_sb, SB_FREEZE_WRITE);
	sb_end_write(inode->i_sb);
}

/*
 * This is used for regular files where some users -- especially the
 * currently executed binary in a process, previously handled via
 * VM_DENYWRITE -- cannot handle concurrent write (and maybe mmap
 * read-write shared) accesses.
 *
 * get_write_access() gets write permission for a file.
 * put_write_access() releases this write permission.
 * deny_write_access() denies write access to a file.
 * allow_write_access() re-enables write access to a file.
 *
 * The i_writecount field of an inode can have the following values:
 * 0: no write access, no denied write access
 * < 0: (-i_writecount) users that denied write access to the file.
 * > 0: (i_writecount) users that have write access to the file.
 *
 * Normally we operate on that counter with atomic_{inc,dec} and it's safe
 * except for the cases where we don't hold i_writecount yet. Then we need to
 * use {get,deny}_write_access() - these functions check the sign and refuse
 * to do the change if sign is wrong.
 */
static inline int get_write_access(struct inode *inode)
{
	return atomic_inc_unless_negative(&inode->i_writecount) ? 0 : -ETXTBSY;
}
static inline int deny_write_access(struct file *file)
{
	struct inode *inode = file_inode(file);
	return atomic_dec_unless_positive(&inode->i_writecount) ? 0 : -ETXTBSY;
}
static inline void put_write_access(struct inode * inode)
{
	atomic_dec(&inode->i_writecount);
}
static inline void allow_write_access(struct file *file)
{
	if (file)
		atomic_inc(&file_inode(file)->i_writecount);
}
static inline bool inode_is_open_for_write(const struct inode *inode)
{
	return atomic_read(&inode->i_writecount) > 0;
}

#if defined(CONFIG_IMA) || defined(CONFIG_FILE_LOCKING)
static inline void i_readcount_dec(struct inode *inode)
{
	BUG_ON(atomic_dec_return(&inode->i_readcount) < 0);
}
static inline void i_readcount_inc(struct inode *inode)
{
	atomic_inc(&inode->i_readcount);
}
#else
static inline void i_readcount_dec(struct inode *inode)
{
	return;
}
static inline void i_readcount_inc(struct inode *inode)
{
	return;
}
#endif
extern int do_pipe_flags(int *, int);

extern ssize_t kernel_read(struct file *, void *, size_t, loff_t *);
ssize_t __kernel_read(struct file *file, void *buf, size_t count, loff_t *pos);
extern ssize_t kernel_write(struct file *, const void *, size_t, loff_t *);
extern ssize_t __kernel_write(struct file *, const void *, size_t, loff_t *);
extern struct file * open_exec(const char *);
 
/* fs/dcache.c -- generic fs support functions */
extern bool is_subdir(struct dentry *, struct dentry *);
extern bool path_is_under(const struct path *, const struct path *);

extern char *file_path(struct file *, char *, int);

/**
 * is_dot_dotdot - returns true only if @name is "." or ".."
 * @name: file name to check
 * @len: length of file name, in bytes
 */
static inline bool is_dot_dotdot(const char *name, size_t len)
{
	return len && unlikely(name[0] == '.') &&
		(len == 1 || (len == 2 && name[1] == '.'));
}

#include <linux/err.h>

/* needed for stackable file system support */
extern loff_t default_llseek(struct file *file, loff_t offset, int whence);

extern loff_t vfs_llseek(struct file *file, loff_t offset, int whence);

extern int inode_init_always(struct super_block *, struct inode *);
extern void inode_init_once(struct inode *);
extern void address_space_init_once(struct address_space *mapping);
extern struct inode * igrab(struct inode *);
extern ino_t iunique(struct super_block *, ino_t);
extern int inode_needs_sync(struct inode *inode);
extern int generic_delete_inode(struct inode *inode);
static inline int generic_drop_inode(struct inode *inode)
{
	return !inode->i_nlink || inode_unhashed(inode);
}
extern void d_mark_dontcache(struct inode *inode);

extern struct inode *ilookup5_nowait(struct super_block *sb,
		unsigned long hashval, int (*test)(struct inode *, void *),
		void *data);
extern struct inode *ilookup5(struct super_block *sb, unsigned long hashval,
		int (*test)(struct inode *, void *), void *data);
extern struct inode *ilookup(struct super_block *sb, unsigned long ino);

extern struct inode *inode_insert5(struct inode *inode, unsigned long hashval,
		int (*test)(struct inode *, void *),
		int (*set)(struct inode *, void *),
		void *data);
struct inode *iget5_locked(struct super_block *, unsigned long,
			   int (*test)(struct inode *, void *),
			   int (*set)(struct inode *, void *), void *);
struct inode *iget5_locked_rcu(struct super_block *, unsigned long,
			       int (*test)(struct inode *, void *),
			       int (*set)(struct inode *, void *), void *);
extern struct inode * iget_locked(struct super_block *, unsigned long);
extern struct inode *find_inode_nowait(struct super_block *,
				       unsigned long,
				       int (*match)(struct inode *,
						    unsigned long, void *),
				       void *data);
extern struct inode *find_inode_rcu(struct super_block *, unsigned long,
				    int (*)(struct inode *, void *), void *);
extern struct inode *find_inode_by_ino_rcu(struct super_block *, unsigned long);
extern int insert_inode_locked4(struct inode *, unsigned long, int (*test)(struct inode *, void *), void *);
extern int insert_inode_locked(struct inode *);
#ifdef CONFIG_DEBUG_LOCK_ALLOC
extern void lockdep_annotate_inode_mutex_key(struct inode *inode);
#else
static inline void lockdep_annotate_inode_mutex_key(struct inode *inode) { };
#endif
extern void unlock_new_inode(struct inode *);
extern void discard_new_inode(struct inode *);
extern unsigned int get_next_ino(void);
extern void evict_inodes(struct super_block *sb);
void dump_mapping(const struct address_space *);

/*
 * Userspace may rely on the inode number being non-zero. For example, glibc
 * simply ignores files with zero i_ino in unlink() and other places.
 *
 * As an additional complication, if userspace was compiled with
 * _FILE_OFFSET_BITS=32 on a 64-bit kernel we'll only end up reading out the
 * lower 32 bits, so we need to check that those aren't zero explicitly. With
 * _FILE_OFFSET_BITS=64, this may cause some harmless false-negatives, but
 * better safe than sorry.
 */
static inline bool is_zero_ino(ino_t ino)
{
	return (u32)ino == 0;
}

/*
 * inode->i_lock must be held
 */
static inline void __iget(struct inode *inode)
{
	atomic_inc(&inode->i_count);
}

extern void iget_failed(struct inode *);
extern void clear_inode(struct inode *);
extern void __destroy_inode(struct inode *);
extern struct inode *new_inode_pseudo(struct super_block *sb);
extern struct inode *new_inode(struct super_block *sb);
extern void free_inode_nonrcu(struct inode *inode);
extern int setattr_should_drop_suidgid(struct mnt_idmap *, struct inode *);
extern int file_remove_privs_flags(struct file *file, unsigned int flags);
extern int file_remove_privs(struct file *);
int setattr_should_drop_sgid(struct mnt_idmap *idmap,
			     const struct inode *inode);

/*
 * This must be used for allocating filesystems specific inodes to set
 * up the inode reclaim context correctly.
 */
#define alloc_inode_sb(_sb, _cache, _gfp) kmem_cache_alloc_lru(_cache, &_sb->s_inode_lru, _gfp)

extern void __insert_inode_hash(struct inode *, unsigned long hashval);
static inline void insert_inode_hash(struct inode *inode)
{
	__insert_inode_hash(inode, inode->i_ino);
}

extern void __remove_inode_hash(struct inode *);
static inline void remove_inode_hash(struct inode *inode)
{
	if (!inode_unhashed(inode) && !hlist_fake(&inode->i_hash))
		__remove_inode_hash(inode);
}

extern void inode_sb_list_add(struct inode *inode);
extern void inode_add_lru(struct inode *inode);

extern int sb_set_blocksize(struct super_block *, int);
extern int sb_min_blocksize(struct super_block *, int);

extern int generic_file_mmap(struct file *, struct vm_area_struct *);
extern int generic_file_readonly_mmap(struct file *, struct vm_area_struct *);
extern ssize_t generic_write_checks(struct kiocb *, struct iov_iter *);
int generic_write_checks_count(struct kiocb *iocb, loff_t *count);
extern int generic_write_check_limits(struct file *file, loff_t pos,
		loff_t *count);
extern int generic_file_rw_checks(struct file *file_in, struct file *file_out);
ssize_t filemap_read(struct kiocb *iocb, struct iov_iter *to,
		ssize_t already_read);
extern ssize_t generic_file_read_iter(struct kiocb *, struct iov_iter *);
extern ssize_t __generic_file_write_iter(struct kiocb *, struct iov_iter *);
extern ssize_t generic_file_write_iter(struct kiocb *, struct iov_iter *);
extern ssize_t generic_file_direct_write(struct kiocb *, struct iov_iter *);
ssize_t generic_perform_write(struct kiocb *, struct iov_iter *);
ssize_t direct_write_fallback(struct kiocb *iocb, struct iov_iter *iter,
		ssize_t direct_written, ssize_t buffered_written);

ssize_t vfs_iter_read(struct file *file, struct iov_iter *iter, loff_t *ppos,
		rwf_t flags);
ssize_t vfs_iter_write(struct file *file, struct iov_iter *iter, loff_t *ppos,
		rwf_t flags);
ssize_t vfs_iocb_iter_read(struct file *file, struct kiocb *iocb,
			   struct iov_iter *iter);
ssize_t vfs_iocb_iter_write(struct file *file, struct kiocb *iocb,
			    struct iov_iter *iter);

/* fs/splice.c */
ssize_t filemap_splice_read(struct file *in, loff_t *ppos,
			    struct pipe_inode_info *pipe,
			    size_t len, unsigned int flags);
ssize_t copy_splice_read(struct file *in, loff_t *ppos,
			 struct pipe_inode_info *pipe,
			 size_t len, unsigned int flags);
extern ssize_t iter_file_splice_write(struct pipe_inode_info *,
		struct file *, loff_t *, size_t, unsigned int);


extern void
file_ra_state_init(struct file_ra_state *ra, struct address_space *mapping);
extern loff_t noop_llseek(struct file *file, loff_t offset, int whence);
extern loff_t vfs_setpos(struct file *file, loff_t offset, loff_t maxsize);
extern loff_t generic_file_llseek(struct file *file, loff_t offset, int whence);
extern loff_t generic_file_llseek_size(struct file *file, loff_t offset,
		int whence, loff_t maxsize, loff_t eof);
loff_t generic_llseek_cookie(struct file *file, loff_t offset, int whence,
			     u64 *cookie);
extern loff_t fixed_size_llseek(struct file *file, loff_t offset,
		int whence, loff_t size);
extern loff_t no_seek_end_llseek_size(struct file *, loff_t, int, loff_t);
extern loff_t no_seek_end_llseek(struct file *, loff_t, int);
int rw_verify_area(int, struct file *, const loff_t *, size_t);
extern int generic_file_open(struct inode * inode, struct file * filp);
extern int nonseekable_open(struct inode * inode, struct file * filp);
extern int stream_open(struct inode * inode, struct file * filp);

#ifdef CONFIG_BLOCK
typedef void (dio_submit_t)(struct bio *bio, struct inode *inode,
			    loff_t file_offset);

enum {
	/* need locking between buffered and direct access */
	DIO_LOCKING	= 0x01,

	/* filesystem does not support filling holes */
	DIO_SKIP_HOLES	= 0x02,
};

ssize_t __blockdev_direct_IO(struct kiocb *iocb, struct inode *inode,
			     struct block_device *bdev, struct iov_iter *iter,
			     get_block_t get_block,
			     dio_iodone_t end_io,
			     int flags);

static inline ssize_t blockdev_direct_IO(struct kiocb *iocb,
					 struct inode *inode,
					 struct iov_iter *iter,
					 get_block_t get_block)
{
	return __blockdev_direct_IO(iocb, inode, inode->i_sb->s_bdev, iter,
			get_block, NULL, DIO_LOCKING | DIO_SKIP_HOLES);
}
#endif

bool inode_dio_finished(const struct inode *inode);
void inode_dio_wait(struct inode *inode);
void inode_dio_wait_interruptible(struct inode *inode);

/**
 * inode_dio_begin - signal start of a direct I/O requests
 * @inode: inode the direct I/O happens on
 *
 * This is called once we've finished processing a direct I/O request,
 * and is used to wake up callers waiting for direct I/O to be quiesced.
 */
static inline void inode_dio_begin(struct inode *inode)
{
	atomic_inc(&inode->i_dio_count);
}

/**
 * inode_dio_end - signal finish of a direct I/O requests
 * @inode: inode the direct I/O happens on
 *
 * This is called once we've finished processing a direct I/O request,
 * and is used to wake up callers waiting for direct I/O to be quiesced.
 */
static inline void inode_dio_end(struct inode *inode)
{
	if (atomic_dec_and_test(&inode->i_dio_count))
		wake_up_var(&inode->i_dio_count);
}

extern void inode_set_flags(struct inode *inode, unsigned int flags,
			    unsigned int mask);

extern const struct file_operations generic_ro_fops;

#define special_file(m) (S_ISCHR(m)||S_ISBLK(m)||S_ISFIFO(m)||S_ISSOCK(m))

extern int readlink_copy(char __user *, int, const char *);
extern int page_readlink(struct dentry *, char __user *, int);
extern const char *page_get_link(struct dentry *, struct inode *,
				 struct delayed_call *);
extern void page_put_link(void *);
extern int page_symlink(struct inode *inode, const char *symname, int len);
extern const struct inode_operations page_symlink_inode_operations;
extern void kfree_link(void *);
void generic_fillattr(struct mnt_idmap *, u32, struct inode *, struct kstat *);
void generic_fill_statx_attr(struct inode *inode, struct kstat *stat);
void generic_fill_statx_atomic_writes(struct kstat *stat,
				      unsigned int unit_min,
				      unsigned int unit_max);
extern int vfs_getattr_nosec(const struct path *, struct kstat *, u32, unsigned int);
extern int vfs_getattr(const struct path *, struct kstat *, u32, unsigned int);
void __inode_add_bytes(struct inode *inode, loff_t bytes);
void inode_add_bytes(struct inode *inode, loff_t bytes);
void __inode_sub_bytes(struct inode *inode, loff_t bytes);
void inode_sub_bytes(struct inode *inode, loff_t bytes);
static inline loff_t __inode_get_bytes(struct inode *inode)
{
	return (((loff_t)inode->i_blocks) << 9) + inode->i_bytes;
}
loff_t inode_get_bytes(struct inode *inode);
void inode_set_bytes(struct inode *inode, loff_t bytes);
const char *simple_get_link(struct dentry *, struct inode *,
			    struct delayed_call *);
extern const struct inode_operations simple_symlink_inode_operations;

extern int iterate_dir(struct file *, struct dir_context *);

int vfs_fstatat(int dfd, const char __user *filename, struct kstat *stat,
		int flags);
int vfs_fstat(int fd, struct kstat *stat);

static inline int vfs_stat(const char __user *filename, struct kstat *stat)
{
	return vfs_fstatat(AT_FDCWD, filename, stat, 0);
}
static inline int vfs_lstat(const char __user *name, struct kstat *stat)
{
	return vfs_fstatat(AT_FDCWD, name, stat, AT_SYMLINK_NOFOLLOW);
}

extern const char *vfs_get_link(struct dentry *, struct delayed_call *);
extern int vfs_readlink(struct dentry *, char __user *, int);

extern struct file_system_type *get_filesystem(struct file_system_type *fs);
extern void put_filesystem(struct file_system_type *fs);
extern struct file_system_type *get_fs_type(const char *name);
extern void drop_super(struct super_block *sb);
extern void drop_super_exclusive(struct super_block *sb);
extern void iterate_supers(void (*)(struct super_block *, void *), void *);
extern void iterate_supers_type(struct file_system_type *,
			        void (*)(struct super_block *, void *), void *);

extern int dcache_dir_open(struct inode *, struct file *);
extern int dcache_dir_close(struct inode *, struct file *);
extern loff_t dcache_dir_lseek(struct file *, loff_t, int);
extern int dcache_readdir(struct file *, struct dir_context *);
extern int simple_setattr(struct mnt_idmap *, struct dentry *,
			  struct iattr *);
extern int simple_getattr(struct mnt_idmap *, const struct path *,
			  struct kstat *, u32, unsigned int);
extern int simple_statfs(struct dentry *, struct kstatfs *);
extern int simple_open(struct inode *inode, struct file *file);
extern int simple_link(struct dentry *, struct inode *, struct dentry *);
extern int simple_unlink(struct inode *, struct dentry *);
extern int simple_rmdir(struct inode *, struct dentry *);
void simple_rename_timestamp(struct inode *old_dir, struct dentry *old_dentry,
			     struct inode *new_dir, struct dentry *new_dentry);
extern int simple_rename_exchange(struct inode *old_dir, struct dentry *old_dentry,
				  struct inode *new_dir, struct dentry *new_dentry);
extern int simple_rename(struct mnt_idmap *, struct inode *,
			 struct dentry *, struct inode *, struct dentry *,
			 unsigned int);
extern void simple_recursive_removal(struct dentry *,
                              void (*callback)(struct dentry *));
extern int noop_fsync(struct file *, loff_t, loff_t, int);
extern ssize_t noop_direct_IO(struct kiocb *iocb, struct iov_iter *iter);
extern int simple_empty(struct dentry *);
extern int simple_write_begin(struct file *file, struct address_space *mapping,
			loff_t pos, unsigned len,
			struct folio **foliop, void **fsdata);
extern const struct address_space_operations ram_aops;
extern int always_delete_dentry(const struct dentry *);
extern struct inode *alloc_anon_inode(struct super_block *);
extern int simple_nosetlease(struct file *, int, struct file_lease **, void **);
extern const struct dentry_operations simple_dentry_operations;

extern struct dentry *simple_lookup(struct inode *, struct dentry *, unsigned int flags);
extern ssize_t generic_read_dir(struct file *, char __user *, size_t, loff_t *);
extern const struct file_operations simple_dir_operations;
extern const struct inode_operations simple_dir_inode_operations;
extern void make_empty_dir_inode(struct inode *inode);
extern bool is_empty_dir_inode(struct inode *inode);
struct tree_descr { const char *name; const struct file_operations *ops; int mode; };
struct dentry *d_alloc_name(struct dentry *, const char *);
extern int simple_fill_super(struct super_block *, unsigned long,
			     const struct tree_descr *);
extern int simple_pin_fs(struct file_system_type *, struct vfsmount **mount, int *count);
extern void simple_release_fs(struct vfsmount **mount, int *count);

extern ssize_t simple_read_from_buffer(void __user *to, size_t count,
			loff_t *ppos, const void *from, size_t available);
extern ssize_t simple_write_to_buffer(void *to, size_t available, loff_t *ppos,
		const void __user *from, size_t count);

struct offset_ctx {
	struct maple_tree	mt;
	unsigned long		next_offset;
};

void simple_offset_init(struct offset_ctx *octx);
int simple_offset_add(struct offset_ctx *octx, struct dentry *dentry);
void simple_offset_remove(struct offset_ctx *octx, struct dentry *dentry);
int simple_offset_empty(struct dentry *dentry);
int simple_offset_rename(struct inode *old_dir, struct dentry *old_dentry,
			 struct inode *new_dir, struct dentry *new_dentry);
int simple_offset_rename_exchange(struct inode *old_dir,
				  struct dentry *old_dentry,
				  struct inode *new_dir,
				  struct dentry *new_dentry);
void simple_offset_destroy(struct offset_ctx *octx);

extern const struct file_operations simple_offset_dir_operations;

extern int __generic_file_fsync(struct file *, loff_t, loff_t, int);
extern int generic_file_fsync(struct file *, loff_t, loff_t, int);

extern int generic_check_addressable(unsigned, u64);

extern void generic_set_sb_d_ops(struct super_block *sb);
extern int generic_ci_match(const struct inode *parent,
			    const struct qstr *name,
			    const struct qstr *folded_name,
			    const u8 *de_name, u32 de_name_len);

static inline bool sb_has_encoding(const struct super_block *sb)
{
#if IS_ENABLED(CONFIG_UNICODE)
	return !!sb->s_encoding;
#else
	return false;
#endif
}

int may_setattr(struct mnt_idmap *idmap, struct inode *inode,
		unsigned int ia_valid);
int setattr_prepare(struct mnt_idmap *, struct dentry *, struct iattr *);
extern int inode_newsize_ok(const struct inode *, loff_t offset);
void setattr_copy(struct mnt_idmap *, struct inode *inode,
		  const struct iattr *attr);

extern int file_update_time(struct file *file);

static inline bool vma_is_dax(const struct vm_area_struct *vma)
{
	return vma->vm_file && IS_DAX(vma->vm_file->f_mapping->host);
}

static inline bool vma_is_fsdax(struct vm_area_struct *vma)
{
	struct inode *inode;

	if (!IS_ENABLED(CONFIG_FS_DAX) || !vma->vm_file)
		return false;
	if (!vma_is_dax(vma))
		return false;
	inode = file_inode(vma->vm_file);
	if (S_ISCHR(inode->i_mode))
		return false; /* device-dax */
	return true;
}

static inline int iocb_flags(struct file *file)
{
	int res = 0;
	if (file->f_flags & O_APPEND)
		res |= IOCB_APPEND;
	if (file->f_flags & O_DIRECT)
		res |= IOCB_DIRECT;
	if (file->f_flags & O_DSYNC)
		res |= IOCB_DSYNC;
	if (file->f_flags & __O_SYNC)
		res |= IOCB_SYNC;
	return res;
}

static inline int kiocb_set_rw_flags(struct kiocb *ki, rwf_t flags,
				     int rw_type)
{
	int kiocb_flags = 0;

	/* make sure there's no overlap between RWF and private IOCB flags */
	BUILD_BUG_ON((__force int) RWF_SUPPORTED & IOCB_EVENTFD);

	if (!flags)
		return 0;
	if (unlikely(flags & ~RWF_SUPPORTED))
		return -EOPNOTSUPP;
	if (unlikely((flags & RWF_APPEND) && (flags & RWF_NOAPPEND)))
		return -EINVAL;

	if (flags & RWF_NOWAIT) {
		if (!(ki->ki_filp->f_mode & FMODE_NOWAIT))
			return -EOPNOTSUPP;
	}
	if (flags & RWF_ATOMIC) {
		if (rw_type != WRITE)
			return -EOPNOTSUPP;
		if (!(ki->ki_filp->f_mode & FMODE_CAN_ATOMIC_WRITE))
			return -EOPNOTSUPP;
	}
	kiocb_flags |= (__force int) (flags & RWF_SUPPORTED);
	if (flags & RWF_SYNC)
		kiocb_flags |= IOCB_DSYNC;

	if ((flags & RWF_NOAPPEND) && (ki->ki_flags & IOCB_APPEND)) {
		if (IS_APPEND(file_inode(ki->ki_filp)))
			return -EPERM;
		ki->ki_flags &= ~IOCB_APPEND;
	}

	ki->ki_flags |= kiocb_flags;
	return 0;
}

/* Transaction based IO helpers */

/*
 * An argresp is stored in an allocated page and holds the
 * size of the argument or response, along with its content
 */
struct simple_transaction_argresp {
	ssize_t size;
	char data[];
};

#define SIMPLE_TRANSACTION_LIMIT (PAGE_SIZE - sizeof(struct simple_transaction_argresp))

char *simple_transaction_get(struct file *file, const char __user *buf,
				size_t size);
ssize_t simple_transaction_read(struct file *file, char __user *buf,
				size_t size, loff_t *pos);
int simple_transaction_release(struct inode *inode, struct file *file);

void simple_transaction_set(struct file *file, size_t n);

/*
 * simple attribute files
 *
 * These attributes behave similar to those in sysfs:
 *
 * Writing to an attribute immediately sets a value, an open file can be
 * written to multiple times.
 *
 * Reading from an attribute creates a buffer from the value that might get
 * read with multiple read calls. When the attribute has been read
 * completely, no further read calls are possible until the file is opened
 * again.
 *
 * All attributes contain a text representation of a numeric value
 * that are accessed with the get() and set() functions.
 */
#define DEFINE_SIMPLE_ATTRIBUTE_XSIGNED(__fops, __get, __set, __fmt, __is_signed)	\
static int __fops ## _open(struct inode *inode, struct file *file)	\
{									\
	__simple_attr_check_format(__fmt, 0ull);			\
	return simple_attr_open(inode, file, __get, __set, __fmt);	\
}									\
static const struct file_operations __fops = {				\
	.owner	 = THIS_MODULE,						\
	.open	 = __fops ## _open,					\
	.release = simple_attr_release,					\
	.read	 = simple_attr_read,					\
	.write	 = (__is_signed) ? simple_attr_write_signed : simple_attr_write,	\
	.llseek	 = generic_file_llseek,					\
}

#define DEFINE_SIMPLE_ATTRIBUTE(__fops, __get, __set, __fmt)		\
	DEFINE_SIMPLE_ATTRIBUTE_XSIGNED(__fops, __get, __set, __fmt, false)

#define DEFINE_SIMPLE_ATTRIBUTE_SIGNED(__fops, __get, __set, __fmt)	\
	DEFINE_SIMPLE_ATTRIBUTE_XSIGNED(__fops, __get, __set, __fmt, true)

static inline __printf(1, 2)
void __simple_attr_check_format(const char *fmt, ...)
{
	/* don't do anything, just let the compiler check the arguments; */
}

int simple_attr_open(struct inode *inode, struct file *file,
		     int (*get)(void *, u64 *), int (*set)(void *, u64),
		     const char *fmt);
int simple_attr_release(struct inode *inode, struct file *file);
ssize_t simple_attr_read(struct file *file, char __user *buf,
			 size_t len, loff_t *ppos);
ssize_t simple_attr_write(struct file *file, const char __user *buf,
			  size_t len, loff_t *ppos);
ssize_t simple_attr_write_signed(struct file *file, const char __user *buf,
				 size_t len, loff_t *ppos);

struct ctl_table;
int __init list_bdev_fs_names(char *buf, size_t size);

#define __FMODE_EXEC		((__force int) FMODE_EXEC)
#define __FMODE_NONOTIFY	((__force int) FMODE_NONOTIFY)

#define ACC_MODE(x) ("\004\002\006\006"[(x)&O_ACCMODE])
#define OPEN_FMODE(flag) ((__force fmode_t)(((flag + 1) & O_ACCMODE) | \
					    (flag & __FMODE_NONOTIFY)))

static inline bool is_sxid(umode_t mode)
{
	return mode & (S_ISUID | S_ISGID);
}

static inline int check_sticky(struct mnt_idmap *idmap,
			       struct inode *dir, struct inode *inode)
{
	if (!(dir->i_mode & S_ISVTX))
		return 0;

	return __check_sticky(idmap, dir, inode);
}

static inline void inode_has_no_xattr(struct inode *inode)
{
	if (!is_sxid(inode->i_mode) && (inode->i_sb->s_flags & SB_NOSEC))
		inode->i_flags |= S_NOSEC;
}

static inline bool is_root_inode(struct inode *inode)
{
	return inode == inode->i_sb->s_root->d_inode;
}

static inline bool dir_emit(struct dir_context *ctx,
			    const char *name, int namelen,
			    u64 ino, unsigned type)
{
	return ctx->actor(ctx, name, namelen, ctx->pos, ino, type);
}
static inline bool dir_emit_dot(struct file *file, struct dir_context *ctx)
{
	return ctx->actor(ctx, ".", 1, ctx->pos,
			  file->f_path.dentry->d_inode->i_ino, DT_DIR);
}
static inline bool dir_emit_dotdot(struct file *file, struct dir_context *ctx)
{
	return ctx->actor(ctx, "..", 2, ctx->pos,
			  d_parent_ino(file->f_path.dentry), DT_DIR);
}
static inline bool dir_emit_dots(struct file *file, struct dir_context *ctx)
{
	if (ctx->pos == 0) {
		if (!dir_emit_dot(file, ctx))
			return false;
		ctx->pos = 1;
	}
	if (ctx->pos == 1) {
		if (!dir_emit_dotdot(file, ctx))
			return false;
		ctx->pos = 2;
	}
	return true;
}
static inline bool dir_relax(struct inode *inode)
{
	inode_unlock(inode);
	inode_lock(inode);
	return !IS_DEADDIR(inode);
}

static inline bool dir_relax_shared(struct inode *inode)
{
	inode_unlock_shared(inode);
	inode_lock_shared(inode);
	return !IS_DEADDIR(inode);
}

extern bool path_noexec(const struct path *path);
extern void inode_nohighmem(struct inode *inode);

/* mm/fadvise.c */
extern int vfs_fadvise(struct file *file, loff_t offset, loff_t len,
		       int advice);
extern int generic_fadvise(struct file *file, loff_t offset, loff_t len,
			   int advice);

static inline bool vfs_empty_path(int dfd, const char __user *path)
{
	char c;

	if (dfd < 0)
		return false;

	/* We now allow NULL to be used for empty path. */
	if (!path)
		return true;

	if (unlikely(get_user(c, path)))
		return false;

	return !c;
}

bool generic_atomic_write_valid(struct iov_iter *iter, loff_t pos);

#endif /* _LINUX_FS_H */<|MERGE_RESOLUTION|>--- conflicted
+++ resolved
@@ -2114,13 +2114,10 @@
 #define FOP_DIO_PARALLEL_WRITE	((__force fop_flags_t)(1 << 3))
 /* Contains huge pages */
 #define FOP_HUGE_PAGES		((__force fop_flags_t)(1 << 4))
-<<<<<<< HEAD
 /* Treat loff_t as unsigned (e.g., /dev/mem) */
 #define FOP_UNSIGNED_OFFSET	((__force fop_flags_t)(1 << 5))
-=======
 /* Supports asynchronous lock callbacks */
-#define FOP_ASYNC_LOCK		((__force fop_flags_t)(1 << 5))
->>>>>>> b875bd5b
+#define FOP_ASYNC_LOCK		((__force fop_flags_t)(1 << 6))
 
 /* Wrap a directory iterator that needs exclusive inode access */
 int wrap_directory_iterator(struct file *, struct dir_context *,
