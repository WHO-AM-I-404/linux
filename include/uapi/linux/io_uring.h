--- conflicted
+++ resolved
@@ -281,11 +281,8 @@
 	IORING_OP_LISTEN,
 	IORING_OP_RECV_ZC,
 	IORING_OP_EPOLL_WAIT,
-<<<<<<< HEAD
-=======
 	IORING_OP_READV_FIXED,
 	IORING_OP_WRITEV_FIXED,
->>>>>>> 6889ae1b
 
 	/* this goes last, obviously */
 	IORING_OP_LAST,
