--- conflicted
+++ resolved
@@ -417,19 +417,7 @@
 	if (retval < 0 && retval != -EPROBE_DEFER)
 		pci_warn(dev, "device attach failed (%d)\n", retval);
 
-<<<<<<< HEAD
 	pci_dev_assign_added(dev);
-
-	if (dev_of_node(&dev->dev) && pci_is_bridge(dev)) {
-		retval = of_platform_populate(dev_of_node(&dev->dev), NULL, NULL,
-					      &dev->dev);
-		if (retval)
-			pci_err(dev, "failed to populate child OF nodes (%d)\n",
-				retval);
-	}
-=======
-	pci_dev_assign_added(dev, true);
->>>>>>> 3f925cd6
 }
 EXPORT_SYMBOL_GPL(pci_bus_add_device);
 
