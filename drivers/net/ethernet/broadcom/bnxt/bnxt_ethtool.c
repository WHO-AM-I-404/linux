--- conflicted
+++ resolved
@@ -975,11 +975,8 @@
 	}
 
 	bnxt_clear_usr_fltrs(bp, true);
-<<<<<<< HEAD
-=======
 	if (BNXT_SUPPORTS_MULTI_RSS_CTX(bp))
 		bnxt_clear_rss_ctxs(bp, false);
->>>>>>> 0c383648
 	if (netif_running(dev)) {
 		if (BNXT_PF(bp)) {
 			/* TODO CHIMP_FW: Send message to all VF's
@@ -1043,7 +1040,6 @@
 			ids[j++] = fltr->sw_id;
 			if (j == id_cnt)
 				return j;
-<<<<<<< HEAD
 		}
 	}
 	return j;
@@ -1065,29 +1061,6 @@
 				return fltr;
 		}
 	}
-=======
-		}
-	}
-	return j;
-}
-
-static struct bnxt_filter_base *bnxt_get_one_fltr_rcu(struct bnxt *bp,
-						      struct hlist_head tbl[],
-						      int tbl_size, u32 id)
-{
-	int i;
-
-	for (i = 0; i < tbl_size; i++) {
-		struct hlist_head *head;
-		struct bnxt_filter_base *fltr;
-
-		head = &tbl[i];
-		hlist_for_each_entry_rcu(fltr, head, hash) {
-			if (fltr->flags && fltr->sw_id == id)
-				return fltr;
-		}
-	}
->>>>>>> 0c383648
 	return NULL;
 }
 
@@ -1240,8 +1213,6 @@
 	return rc;
 }
 
-<<<<<<< HEAD
-=======
 static struct bnxt_rss_ctx *bnxt_get_rss_ctx_from_index(struct bnxt *bp,
 							u32 index)
 {
@@ -1272,7 +1243,6 @@
 	return 0;
 }
 
->>>>>>> 0c383648
 static int bnxt_add_l2_cls_rule(struct bnxt *bp,
 				struct ethtool_rx_flow_spec *fs)
 {
@@ -1348,19 +1318,6 @@
 }
 
 static int bnxt_add_ntuple_cls_rule(struct bnxt *bp,
-<<<<<<< HEAD
-				    struct ethtool_rx_flow_spec *fs)
-{
-	u8 vf = ethtool_get_flow_spec_ring_vf(fs->ring_cookie);
-	u32 ring = ethtool_get_flow_spec_ring(fs->ring_cookie);
-	struct bnxt_ntuple_filter *new_fltr, *fltr;
-	struct bnxt_l2_filter *l2_fltr;
-	struct bnxt_flow_masks *fmasks;
-	u32 flow_type = fs->flow_type;
-	struct flow_keys *fkeys;
-	u32 idx;
-	int rc;
-=======
 				    struct ethtool_rxnfc *cmd)
 {
 	struct ethtool_rx_flow_spec *fs = &cmd->fs;
@@ -1372,18 +1329,13 @@
 	u32 idx, ring;
 	int rc;
 	u8 vf;
->>>>>>> 0c383648
 
 	if (!bp->vnic_info)
 		return -EAGAIN;
 
-<<<<<<< HEAD
-	if ((flow_type & (FLOW_MAC_EXT | FLOW_EXT)) || vf)
-=======
 	vf = ethtool_get_flow_spec_ring_vf(fs->ring_cookie);
 	ring = ethtool_get_flow_spec_ring(fs->ring_cookie);
 	if ((fs->flow_type & (FLOW_MAC_EXT | FLOW_EXT)) || vf)
->>>>>>> 0c383648
 		return -EOPNOTSUPP;
 
 	if (flow_type == IP_USER_FLOW) {
@@ -1491,8 +1443,6 @@
 	rcu_read_unlock();
 
 	new_fltr->base.flags = BNXT_ACT_NO_AGING;
-<<<<<<< HEAD
-=======
 	if (fs->flow_type & FLOW_RSS) {
 		struct bnxt_rss_ctx *rss_ctx;
 
@@ -1506,7 +1456,6 @@
 			goto ntuple_err;
 		}
 	}
->>>>>>> 0c383648
 	if (fs->ring_cookie == RX_CLS_FLOW_DISC)
 		new_fltr->base.flags |= BNXT_ACT_DROP;
 	else
@@ -1548,20 +1497,12 @@
 	     flow_type == IPV6_USER_FLOW) &&
 	    !(bp->fw_cap & BNXT_FW_CAP_CFA_NTUPLE_RX_EXT_IP_PROTO))
 		return -EOPNOTSUPP;
-<<<<<<< HEAD
-	if (flow_type & (FLOW_MAC_EXT | FLOW_RSS))
-=======
 	if (flow_type & FLOW_MAC_EXT)
->>>>>>> 0c383648
 		return -EINVAL;
 	flow_type &= ~FLOW_EXT;
 
 	if (fs->ring_cookie == RX_CLS_FLOW_DISC && flow_type != ETHER_FLOW)
-<<<<<<< HEAD
-		return bnxt_add_ntuple_cls_rule(bp, fs);
-=======
 		return bnxt_add_ntuple_cls_rule(bp, cmd);
->>>>>>> 0c383648
 
 	ring = ethtool_get_flow_spec_ring(fs->ring_cookie);
 	vf = ethtool_get_flow_spec_ring_vf(fs->ring_cookie);
@@ -1575,11 +1516,7 @@
 	if (flow_type == ETHER_FLOW)
 		rc = bnxt_add_l2_cls_rule(bp, fs);
 	else
-<<<<<<< HEAD
-		rc = bnxt_add_ntuple_cls_rule(bp, fs);
-=======
 		rc = bnxt_add_ntuple_cls_rule(bp, cmd);
->>>>>>> 0c383648
 	return rc;
 }
 
@@ -1883,12 +1820,6 @@
 		return 0;
 
 	vnic = &bp->vnic_info[BNXT_VNIC_DEFAULT];
-<<<<<<< HEAD
-	if (rxfh->indir && bp->rss_indir_tbl) {
-		tbl_size = bnxt_get_rxfh_indir_size(dev);
-		for (i = 0; i < tbl_size; i++)
-			rxfh->indir[i] = bp->rss_indir_tbl[i];
-=======
 	if (rxfh->rss_context) {
 		rss_ctx = bnxt_get_rss_ctx_from_index(bp, rss_context);
 		if (!rss_ctx)
@@ -1901,7 +1832,6 @@
 		tbl_size = bnxt_get_rxfh_indir_size(dev);
 		for (i = 0; i < tbl_size; i++)
 			rxfh->indir[i] = indir_tbl[i];
->>>>>>> 0c383648
 	}
 
 	if (rxfh->key && vnic->rss_hash_key)
@@ -1910,25 +1840,6 @@
 	return 0;
 }
 
-<<<<<<< HEAD
-static int bnxt_set_rxfh(struct net_device *dev,
-			 struct ethtool_rxfh_param *rxfh,
-			 struct netlink_ext_ack *extack)
-{
-	struct bnxt *bp = netdev_priv(dev);
-	int rc = 0;
-
-	if (rxfh->hfunc && rxfh->hfunc != ETH_RSS_HASH_TOP)
-		return -EOPNOTSUPP;
-
-	if (rxfh->key) {
-		memcpy(bp->rss_hash_key, rxfh->key, HW_HASH_KEY_SIZE);
-		bp->rss_hash_key_updated = true;
-	}
-
-	if (rxfh->indir) {
-		u32 i, pad, tbl_size = bnxt_get_rxfh_indir_size(dev);
-=======
 static void bnxt_modify_rss(struct bnxt *bp, struct bnxt_rss_ctx *rss_ctx,
 			    struct ethtool_rxfh_param *rxfh)
 {
@@ -1944,22 +1855,15 @@
 	if (rxfh->indir) {
 		u32 i, pad, tbl_size = bnxt_get_rxfh_indir_size(bp->dev);
 		u16 *indir_tbl = bp->rss_indir_tbl;
->>>>>>> 0c383648
 
 		if (rss_ctx)
 			indir_tbl = rss_ctx->rss_indir_tbl;
 		for (i = 0; i < tbl_size; i++)
-<<<<<<< HEAD
-			bp->rss_indir_tbl[i] = rxfh->indir[i];
-=======
 			indir_tbl[i] = rxfh->indir[i];
->>>>>>> 0c383648
 		pad = bp->rss_indir_tbl_entries - tbl_size;
 		if (pad)
 			memset(&bp->rss_indir_tbl[i], 0, pad * sizeof(u16));
 	}
-<<<<<<< HEAD
-=======
 }
 
 static int bnxt_set_rxfh_context(struct bnxt *bp,
@@ -2081,7 +1985,6 @@
 
 	bnxt_modify_rss(bp, NULL, rxfh);
 
->>>>>>> 0c383648
 	bnxt_clear_usr_fltrs(bp, false);
 	if (netif_running(bp->dev)) {
 		bnxt_close_nic(bp, false, false);
@@ -4961,10 +4864,6 @@
 	if (!offline) {
 		bnxt_run_fw_tests(bp, test_mask, &test_results);
 	} else {
-<<<<<<< HEAD
-		bnxt_ulp_stop(bp);
-=======
->>>>>>> 0c383648
 		bnxt_close_nic(bp, true, false);
 		bnxt_run_fw_tests(bp, test_mask, &test_results);
 
@@ -5362,10 +5261,7 @@
 
 const struct ethtool_ops bnxt_ethtool_ops = {
 	.cap_link_lanes_supported	= 1,
-<<<<<<< HEAD
-=======
 	.cap_rss_ctx_supported		= 1,
->>>>>>> 0c383648
 	.supported_coalesce_params = ETHTOOL_COALESCE_USECS |
 				     ETHTOOL_COALESCE_MAX_FRAMES |
 				     ETHTOOL_COALESCE_USECS_IRQ |
