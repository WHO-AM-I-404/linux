--- conflicted
+++ resolved
@@ -29,11 +29,6 @@
 void igc_set_flag_queue_pairs(struct igc_adapter *adapter,
 			      const u32 max_rss_queues);
 int igc_reinit_queues(struct igc_adapter *adapter);
-<<<<<<< HEAD
-bool igc_has_link(struct igc_adapter *adapter);
-void igc_reset(struct igc_adapter *adapter);
-int igc_set_spd_dplx(struct igc_adapter *adapter, u32 spd, u8 dplx);
-=======
 void igc_write_rss_indir_tbl(struct igc_adapter *adapter);
 bool igc_has_link(struct igc_adapter *adapter);
 void igc_reset(struct igc_adapter *adapter);
@@ -43,7 +38,6 @@
 int igc_del_mac_steering_filter(struct igc_adapter *adapter,
 				const u8 *addr, u8 queue, u8 flags);
 void igc_update_stats(struct igc_adapter *adapter);
->>>>>>> 0ecfebd2
 
 extern char igc_driver_name[];
 extern char igc_driver_version[];
@@ -62,8 +56,6 @@
 #define IGC_FLAG_HAS_MSIX		BIT(13)
 #define IGC_FLAG_VLAN_PROMISC		BIT(15)
 #define IGC_FLAG_RX_LEGACY		BIT(16)
-<<<<<<< HEAD
-=======
 
 #define IGC_FLAG_RSS_FIELD_IPV4_UDP	BIT(6)
 #define IGC_FLAG_RSS_FIELD_IPV6_UDP	BIT(7)
@@ -71,7 +63,6 @@
 #define IGC_MRQC_ENABLE_RSS_MQ		0x00000002
 #define IGC_MRQC_RSS_FIELD_IPV4_UDP	0x00400000
 #define IGC_MRQC_RSS_FIELD_IPV6_UDP	0x00800000
->>>>>>> 0ecfebd2
 
 #define IGC_START_ITR			648 /* ~6000 ints/sec */
 #define IGC_4K_ITR			980
@@ -514,13 +505,10 @@
 
 /* forward declaration */
 void igc_reinit_locked(struct igc_adapter *);
-<<<<<<< HEAD
-=======
 int igc_add_filter(struct igc_adapter *adapter,
 		   struct igc_nfc_filter *input);
 int igc_erase_filter(struct igc_adapter *adapter,
 		     struct igc_nfc_filter *input);
->>>>>>> 0ecfebd2
 
 #define igc_rx_pg_size(_ring) (PAGE_SIZE << igc_rx_pg_order(_ring))
 
