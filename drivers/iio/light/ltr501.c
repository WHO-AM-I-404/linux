--- conflicted
+++ resolved
@@ -1652,10 +1652,7 @@
 	{ .compatible = "liteon,ltr501", },
 	{ .compatible = "liteon,ltr559", },
 	{ .compatible = "liteon,ltr301", },
-<<<<<<< HEAD
-=======
 	{ .compatible = "liteon,ltr303", },
->>>>>>> 754e0b0e
 	{}
 };
 MODULE_DEVICE_TABLE(of, ltr501_of_match);
