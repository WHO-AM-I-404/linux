--- conflicted
+++ resolved
@@ -389,7 +389,6 @@
 	readl_relaxed((st)->base + reg)
 #define at91_adc_writel(st, reg, val)					\
 	writel_relaxed(val, (st)->base + (st)->soc_info.platform->layout->reg)
-<<<<<<< HEAD
 
 /**
  * struct at91_adc_platform - at91-sama5d2 platform information struct
@@ -418,36 +417,6 @@
 };
 
 /**
-=======
-
-/**
- * struct at91_adc_platform - at91-sama5d2 platform information struct
- * @layout:		pointer to the reg layout struct
- * @adc_channels:	pointer to an array of channels for registering in
- *			the iio subsystem
- * @nr_channels:	number of physical channels available
- * @touch_chan_x:	index of the touchscreen X channel
- * @touch_chan_y:	index of the touchscreen Y channel
- * @touch_chan_p:	index of the touchscreen P channel
- * @max_channels:	number of total channels
- * @max_index:		highest channel index (highest index may be higher
- *			than the total channel number)
- * @hw_trig_cnt:	number of possible hardware triggers
- */
-struct at91_adc_platform {
-	const struct at91_adc_reg_layout	*layout;
-	const struct iio_chan_spec		(*adc_channels)[];
-	unsigned int				nr_channels;
-	unsigned int				touch_chan_x;
-	unsigned int				touch_chan_y;
-	unsigned int				touch_chan_p;
-	unsigned int				max_channels;
-	unsigned int				max_index;
-	unsigned int				hw_trig_cnt;
-};
-
-/**
->>>>>>> 754e0b0e
  * struct at91_adc_soc_info - at91-sama5d2 soc information struct
  * @startup_time:	device startup time
  * @min_sample_rate:	minimum sample rate in Hz
@@ -1756,12 +1725,7 @@
 
 static void at91_adc_dma_disable(struct at91_adc_state *st)
 {
-<<<<<<< HEAD
-	struct iio_dev *indio_dev = platform_get_drvdata(pdev);
-	struct at91_adc_state *st = iio_priv(indio_dev);
-=======
 	struct device *dev = &st->indio_dev->dev;
->>>>>>> 754e0b0e
 	/* we have 2 bytes for each channel */
 	unsigned int sample_size = st->soc_info.platform->nr_channels * 2;
 	unsigned int pages = DIV_ROUND_UP(AT91_HWFIFO_MAX_SIZE *
