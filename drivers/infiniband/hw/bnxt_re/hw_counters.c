/*
 * Broadcom NetXtreme-E RoCE driver.
 *
 * Copyright (c) 2016 - 2017, Broadcom. All rights reserved.  The term
 * Broadcom refers to Broadcom Limited and/or its subsidiaries.
 *
 * This software is available to you under a choice of one of two
 * licenses.  You may choose to be licensed under the terms of the GNU
 * General Public License (GPL) Version 2, available from the file
 * COPYING in the main directory of this source tree, or the
 * BSD license below:
 *
 * Redistribution and use in source and binary forms, with or without
 * modification, are permitted provided that the following conditions
 * are met:
 *
 * 1. Redistributions of source code must retain the above copyright
 *    notice, this list of conditions and the following disclaimer.
 * 2. Redistributions in binary form must reproduce the above copyright
 *    notice, this list of conditions and the following disclaimer in
 *    the documentation and/or other materials provided with the
 *    distribution.
 *
 * THIS SOFTWARE IS PROVIDED BY THE AUTHOR AND CONTRIBUTORS ``AS IS''
 * AND ANY EXPRESS OR IMPLIED WARRANTIES, INCLUDING, BUT NOT LIMITED TO,
 * THE IMPLIED WARRANTIES OF MERCHANTABILITY AND FITNESS FOR A PARTICULAR
 * PURPOSE ARE DISCLAIMED. IN NO EVENT SHALL THE AUTHOR OR CONTRIBUTORS
 * BE LIABLE FOR ANY DIRECT, INDIRECT, INCIDENTAL, SPECIAL, EXEMPLARY, OR
 * CONSEQUENTIAL DAMAGES (INCLUDING, BUT NOT LIMITED TO, PROCUREMENT OF
 * SUBSTITUTE GOODS OR SERVICES; LOSS OF USE, DATA, OR PROFITS; OR
 * BUSINESS INTERRUPTION) HOWEVER CAUSED AND ON ANY THEORY OF LIABILITY,
 * WHETHER IN CONTRACT, STRICT LIABILITY, OR TORT (INCLUDING NEGLIGENCE
 * OR OTHERWISE) ARISING IN ANY WAY OUT OF THE USE OF THIS SOFTWARE, EVEN
 * IF ADVISED OF THE POSSIBILITY OF SUCH DAMAGE.
 *
 * Description: Statistics
 *
 */

#include <linux/types.h>
#include <linux/pci.h>

#include "roce_hsi.h"
#include "qplib_res.h"
#include "qplib_sp.h"
#include "qplib_fp.h"
#include "qplib_rcfw.h"
#include "bnxt_re.h"
#include "hw_counters.h"

static const struct rdma_stat_desc bnxt_re_stat_descs[] = {
	[BNXT_RE_ACTIVE_PD].name		=  "active_pds",
	[BNXT_RE_ACTIVE_AH].name		=  "active_ahs",
	[BNXT_RE_ACTIVE_QP].name		=  "active_qps",
	[BNXT_RE_ACTIVE_RC_QP].name             =  "active_rc_qps",
	[BNXT_RE_ACTIVE_UD_QP].name             =  "active_ud_qps",
	[BNXT_RE_ACTIVE_SRQ].name		=  "active_srqs",
	[BNXT_RE_ACTIVE_CQ].name		=  "active_cqs",
	[BNXT_RE_ACTIVE_MR].name		=  "active_mrs",
	[BNXT_RE_ACTIVE_MW].name		=  "active_mws",
	[BNXT_RE_WATERMARK_PD].name             =  "watermark_pds",
	[BNXT_RE_WATERMARK_AH].name             =  "watermark_ahs",
	[BNXT_RE_WATERMARK_QP].name             =  "watermark_qps",
	[BNXT_RE_WATERMARK_RC_QP].name          =  "watermark_rc_qps",
	[BNXT_RE_WATERMARK_UD_QP].name          =  "watermark_ud_qps",
	[BNXT_RE_WATERMARK_SRQ].name            =  "watermark_srqs",
	[BNXT_RE_WATERMARK_CQ].name             =  "watermark_cqs",
	[BNXT_RE_WATERMARK_MR].name             =  "watermark_mrs",
	[BNXT_RE_WATERMARK_MW].name             =  "watermark_mws",
	[BNXT_RE_RESIZE_CQ_CNT].name            =  "resize_cq_cnt",
	[BNXT_RE_RX_PKTS].name		=  "rx_pkts",
	[BNXT_RE_RX_BYTES].name		=  "rx_bytes",
	[BNXT_RE_TX_PKTS].name		=  "tx_pkts",
	[BNXT_RE_TX_BYTES].name		=  "tx_bytes",
	[BNXT_RE_RECOVERABLE_ERRORS].name	=  "recoverable_errors",
	[BNXT_RE_TX_ERRORS].name                =  "tx_roce_errors",
	[BNXT_RE_TX_DISCARDS].name              =  "tx_roce_discards",
	[BNXT_RE_RX_ERRORS].name		=  "rx_roce_errors",
	[BNXT_RE_RX_DISCARDS].name		=  "rx_roce_discards",
	[BNXT_RE_TO_RETRANSMITS].name        = "to_retransmits",
	[BNXT_RE_SEQ_ERR_NAKS_RCVD].name     = "seq_err_naks_rcvd",
	[BNXT_RE_MAX_RETRY_EXCEEDED].name    = "max_retry_exceeded",
	[BNXT_RE_RNR_NAKS_RCVD].name         = "rnr_naks_rcvd",
	[BNXT_RE_MISSING_RESP].name          = "missing_resp",
	[BNXT_RE_UNRECOVERABLE_ERR].name     = "unrecoverable_err",
	[BNXT_RE_BAD_RESP_ERR].name          = "bad_resp_err",
	[BNXT_RE_LOCAL_QP_OP_ERR].name       = "local_qp_op_err",
	[BNXT_RE_LOCAL_PROTECTION_ERR].name  = "local_protection_err",
	[BNXT_RE_MEM_MGMT_OP_ERR].name       = "mem_mgmt_op_err",
	[BNXT_RE_REMOTE_INVALID_REQ_ERR].name = "remote_invalid_req_err",
	[BNXT_RE_REMOTE_ACCESS_ERR].name     = "remote_access_err",
	[BNXT_RE_REMOTE_OP_ERR].name         = "remote_op_err",
	[BNXT_RE_DUP_REQ].name               = "dup_req",
	[BNXT_RE_RES_EXCEED_MAX].name        = "res_exceed_max",
	[BNXT_RE_RES_LENGTH_MISMATCH].name   = "res_length_mismatch",
	[BNXT_RE_RES_EXCEEDS_WQE].name       = "res_exceeds_wqe",
	[BNXT_RE_RES_OPCODE_ERR].name        = "res_opcode_err",
	[BNXT_RE_RES_RX_INVALID_RKEY].name   = "res_rx_invalid_rkey",
	[BNXT_RE_RES_RX_DOMAIN_ERR].name     = "res_rx_domain_err",
	[BNXT_RE_RES_RX_NO_PERM].name        = "res_rx_no_perm",
	[BNXT_RE_RES_RX_RANGE_ERR].name      = "res_rx_range_err",
	[BNXT_RE_RES_TX_INVALID_RKEY].name   = "res_tx_invalid_rkey",
	[BNXT_RE_RES_TX_DOMAIN_ERR].name     = "res_tx_domain_err",
	[BNXT_RE_RES_TX_NO_PERM].name        = "res_tx_no_perm",
	[BNXT_RE_RES_TX_RANGE_ERR].name      = "res_tx_range_err",
	[BNXT_RE_RES_IRRQ_OFLOW].name        = "res_irrq_oflow",
	[BNXT_RE_RES_UNSUP_OPCODE].name      = "res_unsup_opcode",
	[BNXT_RE_RES_UNALIGNED_ATOMIC].name  = "res_unaligned_atomic",
	[BNXT_RE_RES_REM_INV_ERR].name       = "res_rem_inv_err",
	[BNXT_RE_RES_MEM_ERROR].name         = "res_mem_err",
	[BNXT_RE_RES_SRQ_ERR].name           = "res_srq_err",
	[BNXT_RE_RES_CMP_ERR].name           = "res_cmp_err",
	[BNXT_RE_RES_INVALID_DUP_RKEY].name  = "res_invalid_dup_rkey",
	[BNXT_RE_RES_WQE_FORMAT_ERR].name    = "res_wqe_format_err",
	[BNXT_RE_RES_CQ_LOAD_ERR].name       = "res_cq_load_err",
	[BNXT_RE_RES_SRQ_LOAD_ERR].name      = "res_srq_load_err",
	[BNXT_RE_RES_TX_PCI_ERR].name        = "res_tx_pci_err",
	[BNXT_RE_RES_RX_PCI_ERR].name        = "res_rx_pci_err",
	[BNXT_RE_OUT_OF_SEQ_ERR].name        = "oos_drop_count",
	[BNXT_RE_TX_ATOMIC_REQ].name	     = "tx_atomic_req",
	[BNXT_RE_TX_READ_REQ].name	     = "tx_read_req",
	[BNXT_RE_TX_READ_RES].name	     = "tx_read_resp",
	[BNXT_RE_TX_WRITE_REQ].name	     = "tx_write_req",
	[BNXT_RE_TX_SEND_REQ].name	     = "tx_send_req",
	[BNXT_RE_TX_ROCE_PKTS].name          = "tx_roce_only_pkts",
	[BNXT_RE_TX_ROCE_BYTES].name         = "tx_roce_only_bytes",
	[BNXT_RE_RX_ATOMIC_REQ].name	     = "rx_atomic_req",
	[BNXT_RE_RX_READ_REQ].name	     = "rx_read_req",
	[BNXT_RE_RX_READ_RESP].name	     = "rx_read_resp",
	[BNXT_RE_RX_WRITE_REQ].name	     = "rx_write_req",
	[BNXT_RE_RX_SEND_REQ].name	     = "rx_send_req",
	[BNXT_RE_RX_ROCE_PKTS].name          = "rx_roce_only_pkts",
	[BNXT_RE_RX_ROCE_BYTES].name         = "rx_roce_only_bytes",
	[BNXT_RE_RX_ROCE_GOOD_PKTS].name     = "rx_roce_good_pkts",
	[BNXT_RE_RX_ROCE_GOOD_BYTES].name    = "rx_roce_good_bytes",
	[BNXT_RE_OOB].name		     = "rx_out_of_buffer",
	[BNXT_RE_TX_CNP].name                = "tx_cnp_pkts",
	[BNXT_RE_RX_CNP].name                = "rx_cnp_pkts",
	[BNXT_RE_RX_ECN].name                = "rx_ecn_marked_pkts",
	[BNXT_RE_PACING_RESCHED].name        = "pacing_reschedule",
	[BNXT_RE_PACING_CMPL].name           = "pacing_complete",
	[BNXT_RE_PACING_ALERT].name          = "pacing_alerts",
	[BNXT_RE_DB_FIFO_REG].name           = "db_fifo_register",
};

static void bnxt_re_copy_ext_stats(struct bnxt_re_dev *rdev,
				   struct rdma_hw_stats *stats,
				   struct bnxt_qplib_ext_stat *s)
{
	stats->value[BNXT_RE_TX_ATOMIC_REQ] = s->tx_atomic_req;
	stats->value[BNXT_RE_TX_READ_REQ]   = s->tx_read_req;
	stats->value[BNXT_RE_TX_READ_RES]   = s->tx_read_res;
	stats->value[BNXT_RE_TX_WRITE_REQ]  = s->tx_write_req;
	stats->value[BNXT_RE_TX_SEND_REQ]   = s->tx_send_req;
	stats->value[BNXT_RE_TX_ROCE_PKTS]  = s->tx_roce_pkts;
	stats->value[BNXT_RE_TX_ROCE_BYTES] = s->tx_roce_bytes;
	stats->value[BNXT_RE_RX_ATOMIC_REQ] = s->rx_atomic_req;
	stats->value[BNXT_RE_RX_READ_REQ]   = s->rx_read_req;
	stats->value[BNXT_RE_RX_READ_RESP]  = s->rx_read_res;
	stats->value[BNXT_RE_RX_WRITE_REQ]  = s->rx_write_req;
	stats->value[BNXT_RE_RX_SEND_REQ]   = s->rx_send_req;
	stats->value[BNXT_RE_RX_ROCE_PKTS]  = s->rx_roce_pkts;
	stats->value[BNXT_RE_RX_ROCE_BYTES] = s->rx_roce_bytes;
	stats->value[BNXT_RE_RX_ROCE_GOOD_PKTS] = s->rx_roce_good_pkts;
	stats->value[BNXT_RE_RX_ROCE_GOOD_BYTES] = s->rx_roce_good_bytes;
	stats->value[BNXT_RE_OOB] = s->rx_out_of_buffer;
	stats->value[BNXT_RE_TX_CNP] = s->tx_cnp;
	stats->value[BNXT_RE_RX_CNP] = s->rx_cnp;
	stats->value[BNXT_RE_RX_ECN] = s->rx_ecn_marked;
	stats->value[BNXT_RE_OUT_OF_SEQ_ERR] = s->rx_out_of_sequence;
}

static int bnxt_re_get_ext_stat(struct bnxt_re_dev *rdev,
				struct rdma_hw_stats *stats)
{
	struct bnxt_qplib_ext_stat *estat = &rdev->stats.rstat.ext_stat;
	u32 fid;
	int rc;

	fid = PCI_FUNC(rdev->en_dev->pdev->devfn);
	rc = bnxt_qplib_qext_stat(&rdev->rcfw, fid, estat);
	if (rc)
		goto done;
	bnxt_re_copy_ext_stats(rdev, stats, estat);

done:
	return rc;
}

static void bnxt_re_copy_err_stats(struct bnxt_re_dev *rdev,
				   struct rdma_hw_stats *stats,
				   struct bnxt_qplib_roce_stats *err_s)
{
	stats->value[BNXT_RE_TO_RETRANSMITS] =
				err_s->to_retransmits;
	stats->value[BNXT_RE_SEQ_ERR_NAKS_RCVD] =
				err_s->seq_err_naks_rcvd;
	stats->value[BNXT_RE_MAX_RETRY_EXCEEDED] =
				err_s->max_retry_exceeded;
	stats->value[BNXT_RE_RNR_NAKS_RCVD] =
				err_s->rnr_naks_rcvd;
	stats->value[BNXT_RE_MISSING_RESP] =
				err_s->missing_resp;
	stats->value[BNXT_RE_UNRECOVERABLE_ERR] =
				err_s->unrecoverable_err;
	stats->value[BNXT_RE_BAD_RESP_ERR] =
				err_s->bad_resp_err;
	stats->value[BNXT_RE_LOCAL_QP_OP_ERR]	=
			err_s->local_qp_op_err;
	stats->value[BNXT_RE_LOCAL_PROTECTION_ERR] =
			err_s->local_protection_err;
	stats->value[BNXT_RE_MEM_MGMT_OP_ERR] =
			err_s->mem_mgmt_op_err;
	stats->value[BNXT_RE_REMOTE_INVALID_REQ_ERR] =
			err_s->remote_invalid_req_err;
	stats->value[BNXT_RE_REMOTE_ACCESS_ERR] =
			err_s->remote_access_err;
	stats->value[BNXT_RE_REMOTE_OP_ERR] =
			err_s->remote_op_err;
	stats->value[BNXT_RE_DUP_REQ] =
			err_s->dup_req;
	stats->value[BNXT_RE_RES_EXCEED_MAX] =
			err_s->res_exceed_max;
	stats->value[BNXT_RE_RES_LENGTH_MISMATCH] =
			err_s->res_length_mismatch;
	stats->value[BNXT_RE_RES_EXCEEDS_WQE] =
			err_s->res_exceeds_wqe;
	stats->value[BNXT_RE_RES_OPCODE_ERR] =
			err_s->res_opcode_err;
	stats->value[BNXT_RE_RES_RX_INVALID_RKEY] =
			err_s->res_rx_invalid_rkey;
	stats->value[BNXT_RE_RES_RX_DOMAIN_ERR] =
			err_s->res_rx_domain_err;
	stats->value[BNXT_RE_RES_RX_NO_PERM] =
			err_s->res_rx_no_perm;
	stats->value[BNXT_RE_RES_RX_RANGE_ERR]  =
			err_s->res_rx_range_err;
	stats->value[BNXT_RE_RES_TX_INVALID_RKEY] =
			err_s->res_tx_invalid_rkey;
	stats->value[BNXT_RE_RES_TX_DOMAIN_ERR] =
			err_s->res_tx_domain_err;
	stats->value[BNXT_RE_RES_TX_NO_PERM] =
			err_s->res_tx_no_perm;
	stats->value[BNXT_RE_RES_TX_RANGE_ERR]  =
			err_s->res_tx_range_err;
	stats->value[BNXT_RE_RES_IRRQ_OFLOW] =
			err_s->res_irrq_oflow;
	stats->value[BNXT_RE_RES_UNSUP_OPCODE]  =
			err_s->res_unsup_opcode;
	stats->value[BNXT_RE_RES_UNALIGNED_ATOMIC] =
			err_s->res_unaligned_atomic;
	stats->value[BNXT_RE_RES_REM_INV_ERR]   =
			err_s->res_rem_inv_err;
	stats->value[BNXT_RE_RES_MEM_ERROR] =
			err_s->res_mem_error;
	stats->value[BNXT_RE_RES_SRQ_ERR] =
			err_s->res_srq_err;
	stats->value[BNXT_RE_RES_CMP_ERR] =
			err_s->res_cmp_err;
	stats->value[BNXT_RE_RES_INVALID_DUP_RKEY] =
			err_s->res_invalid_dup_rkey;
	stats->value[BNXT_RE_RES_WQE_FORMAT_ERR] =
			err_s->res_wqe_format_err;
	stats->value[BNXT_RE_RES_CQ_LOAD_ERR]   =
			err_s->res_cq_load_err;
	stats->value[BNXT_RE_RES_SRQ_LOAD_ERR]  =
			err_s->res_srq_load_err;
	stats->value[BNXT_RE_RES_TX_PCI_ERR]    =
			err_s->res_tx_pci_err;
	stats->value[BNXT_RE_RES_RX_PCI_ERR]    =
			err_s->res_rx_pci_err;
	stats->value[BNXT_RE_OUT_OF_SEQ_ERR]    =
			err_s->res_oos_drop_count;
}

static void bnxt_re_copy_db_pacing_stats(struct bnxt_re_dev *rdev,
					 struct rdma_hw_stats *stats)
{
	struct bnxt_re_db_pacing_stats *pacing_s =  &rdev->stats.pacing;

	stats->value[BNXT_RE_PACING_RESCHED] = pacing_s->resched;
	stats->value[BNXT_RE_PACING_CMPL] = pacing_s->complete;
	stats->value[BNXT_RE_PACING_ALERT] = pacing_s->alerts;
	stats->value[BNXT_RE_DB_FIFO_REG] =
		readl(rdev->en_dev->bar0 + rdev->pacing.dbr_db_fifo_reg_off);
}

int bnxt_re_ib_get_hw_stats(struct ib_device *ibdev,
			    struct rdma_hw_stats *stats,
			    u32 port, int index)
{
	struct bnxt_re_dev *rdev = to_bnxt_re_dev(ibdev, ibdev);
	struct bnxt_re_res_cntrs *res_s = &rdev->stats.res;
	struct bnxt_qplib_roce_stats *err_s = NULL;
	struct ctx_hw_stats *hw_stats = NULL;
	int rc  = 0;

	hw_stats = rdev->qplib_ctx.stats.dma;
	if (!port || !stats)
		return -EINVAL;

	stats->value[BNXT_RE_ACTIVE_QP] = atomic_read(&res_s->qp_count);
	stats->value[BNXT_RE_ACTIVE_RC_QP] = atomic_read(&res_s->rc_qp_count);
	stats->value[BNXT_RE_ACTIVE_UD_QP] = atomic_read(&res_s->ud_qp_count);
	stats->value[BNXT_RE_ACTIVE_SRQ] = atomic_read(&res_s->srq_count);
	stats->value[BNXT_RE_ACTIVE_CQ] = atomic_read(&res_s->cq_count);
	stats->value[BNXT_RE_ACTIVE_MR] = atomic_read(&res_s->mr_count);
	stats->value[BNXT_RE_ACTIVE_MW] = atomic_read(&res_s->mw_count);
	stats->value[BNXT_RE_ACTIVE_PD] = atomic_read(&res_s->pd_count);
	stats->value[BNXT_RE_ACTIVE_AH] = atomic_read(&res_s->ah_count);
	stats->value[BNXT_RE_WATERMARK_QP] = res_s->qp_watermark;
	stats->value[BNXT_RE_WATERMARK_RC_QP] = res_s->rc_qp_watermark;
	stats->value[BNXT_RE_WATERMARK_UD_QP] = res_s->ud_qp_watermark;
	stats->value[BNXT_RE_WATERMARK_SRQ] = res_s->srq_watermark;
	stats->value[BNXT_RE_WATERMARK_CQ] = res_s->cq_watermark;
	stats->value[BNXT_RE_WATERMARK_MR] = res_s->mr_watermark;
	stats->value[BNXT_RE_WATERMARK_MW] = res_s->mw_watermark;
	stats->value[BNXT_RE_WATERMARK_PD] = res_s->pd_watermark;
	stats->value[BNXT_RE_WATERMARK_AH] = res_s->ah_watermark;
	stats->value[BNXT_RE_RESIZE_CQ_CNT] = atomic_read(&res_s->resize_count);

	if (hw_stats) {
		stats->value[BNXT_RE_RECOVERABLE_ERRORS] =
			le64_to_cpu(hw_stats->tx_bcast_pkts);
		stats->value[BNXT_RE_TX_DISCARDS] =
			le64_to_cpu(hw_stats->tx_discard_pkts);
		stats->value[BNXT_RE_TX_ERRORS] =
			le64_to_cpu(hw_stats->tx_error_pkts);
		stats->value[BNXT_RE_RX_ERRORS] =
			le64_to_cpu(hw_stats->rx_error_pkts);
		stats->value[BNXT_RE_RX_DISCARDS] =
			le64_to_cpu(hw_stats->rx_discard_pkts);
		stats->value[BNXT_RE_RX_PKTS] =
			le64_to_cpu(hw_stats->rx_ucast_pkts);
		stats->value[BNXT_RE_RX_BYTES] =
			le64_to_cpu(hw_stats->rx_ucast_bytes);
		stats->value[BNXT_RE_TX_PKTS] =
			le64_to_cpu(hw_stats->tx_ucast_pkts);
		stats->value[BNXT_RE_TX_BYTES] =
			le64_to_cpu(hw_stats->tx_ucast_bytes);
	}
	err_s = &rdev->stats.rstat.errs;
	if (test_bit(BNXT_RE_FLAG_ISSUE_ROCE_STATS, &rdev->flags)) {
		rc = bnxt_qplib_get_roce_stats(&rdev->rcfw, err_s);
		if (rc) {
			clear_bit(BNXT_RE_FLAG_ISSUE_ROCE_STATS,
				  &rdev->flags);
			goto done;
		}
		bnxt_re_copy_err_stats(rdev, stats, err_s);
<<<<<<< HEAD
		if (_is_ext_stats_supported(rdev->dev_attr->dev_cap_flags) &&
		    !rdev->is_virtfn) {
=======
		if (bnxt_ext_stats_supported(rdev->chip_ctx, rdev->dev_attr->dev_cap_flags,
					     rdev->is_virtfn)) {
>>>>>>> fe0fb583
			rc = bnxt_re_get_ext_stat(rdev, stats);
			if (rc) {
				clear_bit(BNXT_RE_FLAG_ISSUE_ROCE_STATS,
					  &rdev->flags);
				goto done;
			}
		}
		if (rdev->pacing.dbr_pacing && bnxt_qplib_is_chip_gen_p5_p7(rdev->chip_ctx))
			bnxt_re_copy_db_pacing_stats(rdev, stats);
	}

done:
	return bnxt_qplib_is_chip_gen_p5_p7(rdev->chip_ctx) ?
		BNXT_RE_NUM_EXT_COUNTERS : BNXT_RE_NUM_STD_COUNTERS;
}

struct rdma_hw_stats *bnxt_re_ib_alloc_hw_port_stats(struct ib_device *ibdev,
						     u32 port_num)
{
	struct bnxt_re_dev *rdev = to_bnxt_re_dev(ibdev, ibdev);
	int num_counters = 0;

	if (bnxt_qplib_is_chip_gen_p5_p7(rdev->chip_ctx))
		num_counters = BNXT_RE_NUM_EXT_COUNTERS;
	else
		num_counters = BNXT_RE_NUM_STD_COUNTERS;

	return rdma_alloc_hw_stats_struct(bnxt_re_stat_descs, num_counters,
					  RDMA_HW_STATS_DEFAULT_LIFESPAN);
}<|MERGE_RESOLUTION|>--- conflicted
+++ resolved
@@ -348,13 +348,8 @@
 			goto done;
 		}
 		bnxt_re_copy_err_stats(rdev, stats, err_s);
-<<<<<<< HEAD
-		if (_is_ext_stats_supported(rdev->dev_attr->dev_cap_flags) &&
-		    !rdev->is_virtfn) {
-=======
 		if (bnxt_ext_stats_supported(rdev->chip_ctx, rdev->dev_attr->dev_cap_flags,
 					     rdev->is_virtfn)) {
->>>>>>> fe0fb583
 			rc = bnxt_re_get_ext_stat(rdev, stats);
 			if (rc) {
 				clear_bit(BNXT_RE_FLAG_ISSUE_ROCE_STATS,
