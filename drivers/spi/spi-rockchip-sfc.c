--- conflicted
+++ resolved
@@ -528,26 +528,18 @@
 	int ret;
 	u8 cs = spi_get_chipselect(mem->spi, 0);
 
-<<<<<<< HEAD
 	ret = pm_runtime_get_sync(sfc->dev);
 	if (ret < 0) {
 		pm_runtime_put_noidle(sfc->dev);
 		return ret;
 	}
 
-	if (unlikely(mem->spi->max_speed_hz != sfc->speed[cs]) &&
+	if (unlikely(op->max_freq != sfc->speed[cs]) &&
 	    !has_acpi_companion(sfc->dev)) {
-		ret = rockchip_sfc_clk_set_rate(sfc, mem->spi->max_speed_hz);
+		ret = rockchip_sfc_clk_set_rate(sfc, op->max_freq);
 		if (ret)
 			goto out;
-		sfc->speed[cs] = mem->spi->max_speed_hz;
-=======
-	if (unlikely(op->max_freq != sfc->frequency)) {
-		ret = clk_set_rate(sfc->clk, op->max_freq);
-		if (ret)
-			return ret;
-		sfc->frequency = op->max_freq;
->>>>>>> f0006897
+		sfc->speed[cs] = op->max_freq;
 		dev_dbg(sfc->dev, "set_freq=%dHz real_freq=%ldHz\n",
 			sfc->speed[cs], rockchip_sfc_clk_get_rate(sfc));
 	}
