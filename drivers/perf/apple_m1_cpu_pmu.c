// SPDX-License-Identifier: GPL-2.0
/*
 * CPU PMU driver for the Apple M1 and derivatives
 *
 * Copyright (C) 2021 Google LLC
 *
 * Author: Marc Zyngier <maz@kernel.org>
 *
 * Most of the information used in this driver was provided by the
 * Asahi Linux project. The rest was experimentally discovered.
 */

#include <linux/of.h>
#include <linux/perf/arm_pmu.h>
#include <linux/perf/arm_pmuv3.h>
#include <linux/platform_device.h>

#include <asm/apple_m1_pmu.h>
#include <asm/irq_regs.h>
#include <asm/perf_event.h>

#define M1_PMU_NR_COUNTERS		10

#define M1_PMU_CFG_EVENT		GENMASK(7, 0)

#define ANY_BUT_0_1			GENMASK(9, 2)
#define ONLY_2_TO_7			GENMASK(7, 2)
#define ONLY_2_4_6			(BIT(2) | BIT(4) | BIT(6))
#define ONLY_5_6_7			(BIT(5) | BIT(6) | BIT(7))

/*
 * Description of the events we actually know about, as well as those with
 * a specific counter affinity. Yes, this is a grand total of two known
 * counters, and the rest is anybody's guess.
 *
 * Not all counters can count all events. Counters #0 and #1 are wired to
 * count cycles and instructions respectively, and some events have
 * bizarre mappings (every other counter, or even *one* counter). These
 * restrictions equally apply to both P and E cores.
 *
 * It is worth noting that the PMUs attached to P and E cores are likely
 * to be different because the underlying uarches are different. At the
 * moment, we don't really need to distinguish between the two because we
 * know next to nothing about the events themselves, and we already have
 * per cpu-type PMU abstractions.
 *
 * If we eventually find out that the events are different across
 * implementations, we'll have to introduce per cpu-type tables.
 */
enum m1_pmu_events {
	M1_PMU_PERFCTR_RETIRE_UOP				= 0x1,
	M1_PMU_PERFCTR_CORE_ACTIVE_CYCLE			= 0x2,
	M1_PMU_PERFCTR_L1I_TLB_FILL				= 0x4,
	M1_PMU_PERFCTR_L1D_TLB_FILL				= 0x5,
	M1_PMU_PERFCTR_MMU_TABLE_WALK_INSTRUCTION		= 0x7,
	M1_PMU_PERFCTR_MMU_TABLE_WALK_DATA			= 0x8,
	M1_PMU_PERFCTR_L2_TLB_MISS_INSTRUCTION			= 0xa,
	M1_PMU_PERFCTR_L2_TLB_MISS_DATA				= 0xb,
	M1_PMU_PERFCTR_MMU_VIRTUAL_MEMORY_FAULT_NONSPEC		= 0xd,
	M1_PMU_PERFCTR_SCHEDULE_UOP				= 0x52,
	M1_PMU_PERFCTR_INTERRUPT_PENDING			= 0x6c,
	M1_PMU_PERFCTR_MAP_STALL_DISPATCH			= 0x70,
	M1_PMU_PERFCTR_MAP_REWIND				= 0x75,
	M1_PMU_PERFCTR_MAP_STALL				= 0x76,
	M1_PMU_PERFCTR_MAP_INT_UOP				= 0x7c,
	M1_PMU_PERFCTR_MAP_LDST_UOP				= 0x7d,
	M1_PMU_PERFCTR_MAP_SIMD_UOP				= 0x7e,
	M1_PMU_PERFCTR_FLUSH_RESTART_OTHER_NONSPEC		= 0x84,
	M1_PMU_PERFCTR_INST_ALL					= 0x8c,
	M1_PMU_PERFCTR_INST_BRANCH				= 0x8d,
	M1_PMU_PERFCTR_INST_BRANCH_CALL				= 0x8e,
	M1_PMU_PERFCTR_INST_BRANCH_RET				= 0x8f,
	M1_PMU_PERFCTR_INST_BRANCH_TAKEN			= 0x90,
	M1_PMU_PERFCTR_INST_BRANCH_INDIR			= 0x93,
	M1_PMU_PERFCTR_INST_BRANCH_COND				= 0x94,
	M1_PMU_PERFCTR_INST_INT_LD				= 0x95,
	M1_PMU_PERFCTR_INST_INT_ST				= 0x96,
	M1_PMU_PERFCTR_INST_INT_ALU				= 0x97,
	M1_PMU_PERFCTR_INST_SIMD_LD				= 0x98,
	M1_PMU_PERFCTR_INST_SIMD_ST				= 0x99,
	M1_PMU_PERFCTR_INST_SIMD_ALU				= 0x9a,
	M1_PMU_PERFCTR_INST_LDST				= 0x9b,
	M1_PMU_PERFCTR_INST_BARRIER				= 0x9c,
	M1_PMU_PERFCTR_UNKNOWN_9f				= 0x9f,
	M1_PMU_PERFCTR_L1D_TLB_ACCESS				= 0xa0,
	M1_PMU_PERFCTR_L1D_TLB_MISS				= 0xa1,
	M1_PMU_PERFCTR_L1D_CACHE_MISS_ST			= 0xa2,
	M1_PMU_PERFCTR_L1D_CACHE_MISS_LD			= 0xa3,
	M1_PMU_PERFCTR_LD_UNIT_UOP				= 0xa6,
	M1_PMU_PERFCTR_ST_UNIT_UOP				= 0xa7,
	M1_PMU_PERFCTR_L1D_CACHE_WRITEBACK			= 0xa8,
	M1_PMU_PERFCTR_LDST_X64_UOP				= 0xb1,
	M1_PMU_PERFCTR_LDST_XPG_UOP				= 0xb2,
	M1_PMU_PERFCTR_ATOMIC_OR_EXCLUSIVE_SUCC			= 0xb3,
	M1_PMU_PERFCTR_ATOMIC_OR_EXCLUSIVE_FAIL			= 0xb4,
	M1_PMU_PERFCTR_L1D_CACHE_MISS_LD_NONSPEC		= 0xbf,
	M1_PMU_PERFCTR_L1D_CACHE_MISS_ST_NONSPEC		= 0xc0,
	M1_PMU_PERFCTR_L1D_TLB_MISS_NONSPEC			= 0xc1,
	M1_PMU_PERFCTR_ST_MEMORY_ORDER_VIOLATION_NONSPEC	= 0xc4,
	M1_PMU_PERFCTR_BRANCH_COND_MISPRED_NONSPEC		= 0xc5,
	M1_PMU_PERFCTR_BRANCH_INDIR_MISPRED_NONSPEC		= 0xc6,
	M1_PMU_PERFCTR_BRANCH_RET_INDIR_MISPRED_NONSPEC		= 0xc8,
	M1_PMU_PERFCTR_BRANCH_CALL_INDIR_MISPRED_NONSPEC	= 0xca,
	M1_PMU_PERFCTR_BRANCH_MISPRED_NONSPEC			= 0xcb,
	M1_PMU_PERFCTR_L1I_TLB_MISS_DEMAND			= 0xd4,
	M1_PMU_PERFCTR_MAP_DISPATCH_BUBBLE			= 0xd6,
	M1_PMU_PERFCTR_L1I_CACHE_MISS_DEMAND			= 0xdb,
	M1_PMU_PERFCTR_FETCH_RESTART				= 0xde,
	M1_PMU_PERFCTR_ST_NT_UOP				= 0xe5,
	M1_PMU_PERFCTR_LD_NT_UOP				= 0xe6,
	M1_PMU_PERFCTR_UNKNOWN_f5				= 0xf5,
	M1_PMU_PERFCTR_UNKNOWN_f6				= 0xf6,
	M1_PMU_PERFCTR_UNKNOWN_f7				= 0xf7,
	M1_PMU_PERFCTR_UNKNOWN_f8				= 0xf8,
	M1_PMU_PERFCTR_UNKNOWN_fd				= 0xfd,
	M1_PMU_PERFCTR_LAST					= M1_PMU_CFG_EVENT,

	/*
	 * From this point onwards, these are not actual HW events,
	 * but attributes that get stored in hw->config_base.
	 */
	M1_PMU_CFG_COUNT_USER					= BIT(8),
	M1_PMU_CFG_COUNT_KERNEL					= BIT(9),
	M1_PMU_CFG_COUNT_HOST					= BIT(10),
	M1_PMU_CFG_COUNT_GUEST					= BIT(11),
};

/*
 * Per-event affinity table. Most events can be installed on counter
 * 2-9, but there are a number of exceptions. Note that this table
 * has been created experimentally, and I wouldn't be surprised if more
 * counters had strange affinities.
 */
static const u16 m1_pmu_event_affinity[M1_PMU_PERFCTR_LAST + 1] = {
	[0 ... M1_PMU_PERFCTR_LAST]				= ANY_BUT_0_1,
	[M1_PMU_PERFCTR_RETIRE_UOP]				= BIT(7),
	[M1_PMU_PERFCTR_CORE_ACTIVE_CYCLE]			= ANY_BUT_0_1 | BIT(0),
	[M1_PMU_PERFCTR_INST_ALL]				= BIT(7) | BIT(1),
	[M1_PMU_PERFCTR_INST_BRANCH]				= ONLY_5_6_7,
	[M1_PMU_PERFCTR_INST_BRANCH_CALL]			= ONLY_5_6_7,
	[M1_PMU_PERFCTR_INST_BRANCH_RET]			= ONLY_5_6_7,
	[M1_PMU_PERFCTR_INST_BRANCH_TAKEN]			= ONLY_5_6_7,
	[M1_PMU_PERFCTR_INST_BRANCH_INDIR]			= ONLY_5_6_7,
	[M1_PMU_PERFCTR_INST_BRANCH_COND]			= ONLY_5_6_7,
	[M1_PMU_PERFCTR_INST_INT_LD]				= ONLY_5_6_7,
	[M1_PMU_PERFCTR_INST_INT_ST]				= BIT(7),
	[M1_PMU_PERFCTR_INST_INT_ALU]				= BIT(7),
	[M1_PMU_PERFCTR_INST_SIMD_LD]				= ONLY_5_6_7,
	[M1_PMU_PERFCTR_INST_SIMD_ST]				= ONLY_5_6_7,
	[M1_PMU_PERFCTR_INST_SIMD_ALU]				= BIT(7),
	[M1_PMU_PERFCTR_INST_LDST]				= BIT(7),
	[M1_PMU_PERFCTR_INST_BARRIER]				= ONLY_5_6_7,
	[M1_PMU_PERFCTR_UNKNOWN_9f]				= BIT(7),
	[M1_PMU_PERFCTR_L1D_CACHE_MISS_LD_NONSPEC]		= ONLY_5_6_7,
	[M1_PMU_PERFCTR_L1D_CACHE_MISS_ST_NONSPEC]		= ONLY_5_6_7,
	[M1_PMU_PERFCTR_L1D_TLB_MISS_NONSPEC]			= ONLY_5_6_7,
	[M1_PMU_PERFCTR_ST_MEMORY_ORDER_VIOLATION_NONSPEC]	= ONLY_5_6_7,
	[M1_PMU_PERFCTR_BRANCH_COND_MISPRED_NONSPEC]		= ONLY_5_6_7,
	[M1_PMU_PERFCTR_BRANCH_INDIR_MISPRED_NONSPEC]		= ONLY_5_6_7,
	[M1_PMU_PERFCTR_BRANCH_RET_INDIR_MISPRED_NONSPEC]	= ONLY_5_6_7,
	[M1_PMU_PERFCTR_BRANCH_CALL_INDIR_MISPRED_NONSPEC]	= ONLY_5_6_7,
	[M1_PMU_PERFCTR_BRANCH_MISPRED_NONSPEC]			= ONLY_5_6_7,
	[M1_PMU_PERFCTR_UNKNOWN_f5]				= ONLY_2_4_6,
	[M1_PMU_PERFCTR_UNKNOWN_f6]				= ONLY_2_4_6,
	[M1_PMU_PERFCTR_UNKNOWN_f7]				= ONLY_2_4_6,
	[M1_PMU_PERFCTR_UNKNOWN_f8]				= ONLY_2_TO_7,
	[M1_PMU_PERFCTR_UNKNOWN_fd]				= ONLY_2_4_6,
};

static const unsigned m1_pmu_perf_map[PERF_COUNT_HW_MAX] = {
	PERF_MAP_ALL_UNSUPPORTED,
	[PERF_COUNT_HW_CPU_CYCLES]		= M1_PMU_PERFCTR_CORE_ACTIVE_CYCLE,
	[PERF_COUNT_HW_INSTRUCTIONS]		= M1_PMU_PERFCTR_INST_ALL,
	[PERF_COUNT_HW_BRANCH_INSTRUCTIONS]	= M1_PMU_PERFCTR_INST_BRANCH,
	[PERF_COUNT_HW_BRANCH_MISSES]		= M1_PMU_PERFCTR_BRANCH_MISPRED_NONSPEC,
};

#define M1_PMUV3_EVENT_MAP(pmuv3_event, m1_event)				\
	[ARMV8_PMUV3_PERFCTR_##pmuv3_event]	= M1_PMU_PERFCTR_##m1_event

static const u16 m1_pmu_pmceid_map[ARMV8_PMUV3_MAX_COMMON_EVENTS] = {
	[0 ... ARMV8_PMUV3_MAX_COMMON_EVENTS - 1]	= HW_OP_UNSUPPORTED,
	M1_PMUV3_EVENT_MAP(INST_RETIRED,	INST_ALL),
	M1_PMUV3_EVENT_MAP(CPU_CYCLES,		CORE_ACTIVE_CYCLE),
	M1_PMUV3_EVENT_MAP(BR_RETIRED,		INST_BRANCH),
	M1_PMUV3_EVENT_MAP(BR_MIS_PRED_RETIRED,	BRANCH_MISPRED_NONSPEC),
};

/* sysfs definitions */
static ssize_t m1_pmu_events_sysfs_show(struct device *dev,
					struct device_attribute *attr,
					char *page)
{
	struct perf_pmu_events_attr *pmu_attr;

	pmu_attr = container_of(attr, struct perf_pmu_events_attr, attr);

	return sprintf(page, "event=0x%04llx\n", pmu_attr->id);
}

#define M1_PMU_EVENT_ATTR(name, config)					\
	PMU_EVENT_ATTR_ID(name, m1_pmu_events_sysfs_show, config)

static struct attribute *m1_pmu_event_attrs[] = {
	M1_PMU_EVENT_ATTR(cycles, M1_PMU_PERFCTR_CORE_ACTIVE_CYCLE),
	M1_PMU_EVENT_ATTR(instructions, M1_PMU_PERFCTR_INST_ALL),
	NULL,
};

static const struct attribute_group m1_pmu_events_attr_group = {
	.name = "events",
	.attrs = m1_pmu_event_attrs,
};

PMU_FORMAT_ATTR(event, "config:0-7");

static struct attribute *m1_pmu_format_attrs[] = {
	&format_attr_event.attr,
	NULL,
};

static const struct attribute_group m1_pmu_format_attr_group = {
	.name = "format",
	.attrs = m1_pmu_format_attrs,
};

/* Low level accessors. No synchronisation. */
#define PMU_READ_COUNTER(_idx)						\
	case _idx:	return read_sysreg_s(SYS_IMP_APL_PMC## _idx ##_EL1)

#define PMU_WRITE_COUNTER(_val, _idx)					\
	case _idx:							\
		write_sysreg_s(_val, SYS_IMP_APL_PMC## _idx ##_EL1);	\
		return

static u64 m1_pmu_read_hw_counter(unsigned int index)
{
	switch (index) {
		PMU_READ_COUNTER(0);
		PMU_READ_COUNTER(1);
		PMU_READ_COUNTER(2);
		PMU_READ_COUNTER(3);
		PMU_READ_COUNTER(4);
		PMU_READ_COUNTER(5);
		PMU_READ_COUNTER(6);
		PMU_READ_COUNTER(7);
		PMU_READ_COUNTER(8);
		PMU_READ_COUNTER(9);
	}

	BUG();
}

static void m1_pmu_write_hw_counter(u64 val, unsigned int index)
{
	switch (index) {
		PMU_WRITE_COUNTER(val, 0);
		PMU_WRITE_COUNTER(val, 1);
		PMU_WRITE_COUNTER(val, 2);
		PMU_WRITE_COUNTER(val, 3);
		PMU_WRITE_COUNTER(val, 4);
		PMU_WRITE_COUNTER(val, 5);
		PMU_WRITE_COUNTER(val, 6);
		PMU_WRITE_COUNTER(val, 7);
		PMU_WRITE_COUNTER(val, 8);
		PMU_WRITE_COUNTER(val, 9);
	}

	BUG();
}

#define get_bit_offset(index, mask)	(__ffs(mask) + (index))

static void __m1_pmu_enable_counter(unsigned int index, bool en)
{
	u64 val, bit;

	switch (index) {
	case 0 ... 7:
		bit = BIT(get_bit_offset(index, PMCR0_CNT_ENABLE_0_7));
		break;
	case 8 ... 9:
		bit = BIT(get_bit_offset(index - 8, PMCR0_CNT_ENABLE_8_9));
		break;
	default:
		BUG();
	}

	val = read_sysreg_s(SYS_IMP_APL_PMCR0_EL1);

	if (en)
		val |= bit;
	else
		val &= ~bit;

	write_sysreg_s(val, SYS_IMP_APL_PMCR0_EL1);
}

static void m1_pmu_enable_counter(unsigned int index)
{
	__m1_pmu_enable_counter(index, true);
}

static void m1_pmu_disable_counter(unsigned int index)
{
	__m1_pmu_enable_counter(index, false);
}

static void __m1_pmu_enable_counter_interrupt(unsigned int index, bool en)
{
	u64 val, bit;

	switch (index) {
	case 0 ... 7:
		bit = BIT(get_bit_offset(index, PMCR0_PMI_ENABLE_0_7));
		break;
	case 8 ... 9:
		bit = BIT(get_bit_offset(index - 8, PMCR0_PMI_ENABLE_8_9));
		break;
	default:
		BUG();
	}

	val = read_sysreg_s(SYS_IMP_APL_PMCR0_EL1);

	if (en)
		val |= bit;
	else
		val &= ~bit;

	write_sysreg_s(val, SYS_IMP_APL_PMCR0_EL1);
}

static void m1_pmu_enable_counter_interrupt(unsigned int index)
{
	__m1_pmu_enable_counter_interrupt(index, true);
}

static void m1_pmu_disable_counter_interrupt(unsigned int index)
{
	__m1_pmu_enable_counter_interrupt(index, false);
}

static void __m1_pmu_configure_event_filter(unsigned int index, bool user,
					    bool kernel, bool host)
{
	u64 clear, set, user_bit, kernel_bit;

	switch (index) {
	case 0 ... 7:
		user_bit = BIT(get_bit_offset(index, PMCR1_COUNT_A64_EL0_0_7));
		kernel_bit = BIT(get_bit_offset(index, PMCR1_COUNT_A64_EL1_0_7));
		break;
	case 8 ... 9:
		user_bit = BIT(get_bit_offset(index - 8, PMCR1_COUNT_A64_EL0_8_9));
		kernel_bit = BIT(get_bit_offset(index - 8, PMCR1_COUNT_A64_EL1_8_9));
		break;
	default:
		BUG();
	}

	clear = set = 0;
	if (user)
		set |= user_bit;
	else
		clear |= user_bit;

	if (kernel)
		set |= kernel_bit;
	else
		clear |= kernel_bit;
<<<<<<< HEAD

	if (host)
		sysreg_clear_set_s(SYS_IMP_APL_PMCR1_EL1, clear, set);
	else if (is_kernel_in_hyp_mode())
		sysreg_clear_set_s(SYS_IMP_APL_PMCR1_EL12, clear, set);
}

=======

	if (host)
		sysreg_clear_set_s(SYS_IMP_APL_PMCR1_EL1, clear, set);
	else if (is_kernel_in_hyp_mode())
		sysreg_clear_set_s(SYS_IMP_APL_PMCR1_EL12, clear, set);
}

>>>>>>> 782f9fea
static void __m1_pmu_configure_eventsel(unsigned int index, u8 event)
{
	u64 clear = 0, set = 0;
	int shift;

	/*
	 * Counters 0 and 1 have fixed events. For anything else,
	 * place the event at the expected location in the relevant
	 * register (PMESR0 holds the event configuration for counters
	 * 2-5, resp. PMESR1 for counters 6-9).
	 */
	switch (index) {
	case 0 ... 1:
		break;
	case 2 ... 5:
		shift = (index - 2) * 8;
		clear |= (u64)0xff << shift;
		set |= (u64)event << shift;
		sysreg_clear_set_s(SYS_IMP_APL_PMESR0_EL1, clear, set);
		break;
	case 6 ... 9:
		shift = (index - 6) * 8;
		clear |= (u64)0xff << shift;
		set |= (u64)event << shift;
		sysreg_clear_set_s(SYS_IMP_APL_PMESR1_EL1, clear, set);
		break;
	}
}

static void m1_pmu_configure_counter(unsigned int index, unsigned long config_base)
{
	bool kernel = config_base & M1_PMU_CFG_COUNT_KERNEL;
	bool guest = config_base & M1_PMU_CFG_COUNT_GUEST;
	bool host = config_base & M1_PMU_CFG_COUNT_HOST;
	bool user = config_base & M1_PMU_CFG_COUNT_USER;
	u8 evt = config_base & M1_PMU_CFG_EVENT;

	__m1_pmu_configure_event_filter(index, user && host, kernel && host, true);
	__m1_pmu_configure_event_filter(index, user && guest, kernel && guest, false);
	__m1_pmu_configure_eventsel(index, evt);
}

/* arm_pmu backend */
static void m1_pmu_enable_event(struct perf_event *event)
{
	bool user, kernel;
	u8 evt;

	evt = event->hw.config_base & M1_PMU_CFG_EVENT;
	user = event->hw.config_base & M1_PMU_CFG_COUNT_USER;
	kernel = event->hw.config_base & M1_PMU_CFG_COUNT_KERNEL;

<<<<<<< HEAD
=======
	m1_pmu_disable_counter_interrupt(event->hw.idx);
	m1_pmu_disable_counter(event->hw.idx);
	isb();

>>>>>>> 782f9fea
	m1_pmu_configure_counter(event->hw.idx, event->hw.config_base);
	m1_pmu_enable_counter(event->hw.idx);
	m1_pmu_enable_counter_interrupt(event->hw.idx);
	isb();
}

static void m1_pmu_disable_event(struct perf_event *event)
{
	m1_pmu_disable_counter_interrupt(event->hw.idx);
	m1_pmu_disable_counter(event->hw.idx);
	isb();
}

static irqreturn_t m1_pmu_handle_irq(struct arm_pmu *cpu_pmu)
{
	struct pmu_hw_events *cpuc = this_cpu_ptr(cpu_pmu->hw_events);
	struct pt_regs *regs;
	u64 overflow, state;
	int idx;

	overflow = read_sysreg_s(SYS_IMP_APL_PMSR_EL1);
	if (!overflow) {
		/* Spurious interrupt? */
		state = read_sysreg_s(SYS_IMP_APL_PMCR0_EL1);
		state &= ~PMCR0_IACT;
		write_sysreg_s(state, SYS_IMP_APL_PMCR0_EL1);
		isb();
		return IRQ_NONE;
	}

	cpu_pmu->stop(cpu_pmu);

	regs = get_irq_regs();

	for_each_set_bit(idx, cpu_pmu->cntr_mask, M1_PMU_NR_COUNTERS) {
		struct perf_event *event = cpuc->events[idx];
		struct perf_sample_data data;

		if (!event)
			continue;

		armpmu_event_update(event);
		perf_sample_data_init(&data, 0, event->hw.last_period);
		if (!armpmu_event_set_period(event))
			continue;

		if (perf_event_overflow(event, &data, regs))
			m1_pmu_disable_event(event);
	}

	cpu_pmu->start(cpu_pmu);

	return IRQ_HANDLED;
}

static u64 m1_pmu_read_counter(struct perf_event *event)
{
	return m1_pmu_read_hw_counter(event->hw.idx);
}

static void m1_pmu_write_counter(struct perf_event *event, u64 value)
{
	m1_pmu_write_hw_counter(value, event->hw.idx);
	isb();
}

static int m1_pmu_get_event_idx(struct pmu_hw_events *cpuc,
				struct perf_event *event)
{
	unsigned long evtype = event->hw.config_base & M1_PMU_CFG_EVENT;
	unsigned long affinity = m1_pmu_event_affinity[evtype];
	int idx;

	/*
	 * Place the event on the first free counter that can count
	 * this event.
	 *
	 * We could do a better job if we had a view of all the events
	 * counting on the PMU at any given time, and by placing the
	 * most constraining events first.
	 */
	for_each_set_bit(idx, &affinity, M1_PMU_NR_COUNTERS) {
		if (!test_and_set_bit(idx, cpuc->used_mask))
			return idx;
	}

	return -EAGAIN;
}

static void m1_pmu_clear_event_idx(struct pmu_hw_events *cpuc,
				   struct perf_event *event)
{
	clear_bit(event->hw.idx, cpuc->used_mask);
}

static void __m1_pmu_set_mode(u8 mode)
{
	u64 val;

	val = read_sysreg_s(SYS_IMP_APL_PMCR0_EL1);
	val &= ~(PMCR0_IMODE | PMCR0_IACT);
	val |= FIELD_PREP(PMCR0_IMODE, mode);
	write_sysreg_s(val, SYS_IMP_APL_PMCR0_EL1);
	isb();
}

static void m1_pmu_start(struct arm_pmu *cpu_pmu)
{
	__m1_pmu_set_mode(PMCR0_IMODE_FIQ);
}

static void m1_pmu_stop(struct arm_pmu *cpu_pmu)
{
	__m1_pmu_set_mode(PMCR0_IMODE_OFF);
}

static int m1_pmu_map_event(struct perf_event *event)
{
	/*
	 * Although the counters are 48bit wide, bit 47 is what
	 * triggers the overflow interrupt. Advertise the counters
	 * being 47bit wide to mimick the behaviour of the ARM PMU.
	 */
	event->hw.flags |= ARMPMU_EVT_47BIT;
	return armpmu_map_event(event, &m1_pmu_perf_map, NULL, M1_PMU_CFG_EVENT);
}

static int m2_pmu_map_event(struct perf_event *event)
{
	/*
	 * Same deal as the above, except that M2 has 64bit counters.
	 * Which, as far as we're concerned, actually means 63 bits.
	 * Yes, this is getting awkward.
	 */
	event->hw.flags |= ARMPMU_EVT_63BIT;
	return armpmu_map_event(event, &m1_pmu_perf_map, NULL, M1_PMU_CFG_EVENT);
}

static int m1_pmu_map_pmuv3_event(unsigned int eventsel)
{
	u16 m1_event = HW_OP_UNSUPPORTED;

	if (eventsel < ARMV8_PMUV3_MAX_COMMON_EVENTS)
		m1_event = m1_pmu_pmceid_map[eventsel];

	return m1_event == HW_OP_UNSUPPORTED ? -EOPNOTSUPP : m1_event;
}

static void m1_pmu_init_pmceid(struct arm_pmu *pmu)
{
	unsigned int event;

	for (event = 0; event < ARMV8_PMUV3_MAX_COMMON_EVENTS; event++) {
		if (m1_pmu_map_pmuv3_event(event) >= 0)
			set_bit(event, pmu->pmceid_bitmap);
	}
}

static void m1_pmu_reset(void *info)
{
	int i;

	__m1_pmu_set_mode(PMCR0_IMODE_OFF);

	for (i = 0; i < M1_PMU_NR_COUNTERS; i++) {
		m1_pmu_disable_counter(i);
		m1_pmu_disable_counter_interrupt(i);
		m1_pmu_write_hw_counter(0, i);
	}

	isb();
}

static int m1_pmu_set_event_filter(struct hw_perf_event *event,
				   struct perf_event_attr *attr)
{
	unsigned long config_base = 0;

	if (!attr->exclude_guest && !is_kernel_in_hyp_mode()) {
		pr_debug("ARM performance counters do not support mode exclusion\n");
		return -EOPNOTSUPP;
	}
	if (!attr->exclude_kernel)
		config_base |= M1_PMU_CFG_COUNT_KERNEL;
	if (!attr->exclude_user)
		config_base |= M1_PMU_CFG_COUNT_USER;
	if (!attr->exclude_host)
		config_base |= M1_PMU_CFG_COUNT_HOST;
	if (!attr->exclude_guest)
		config_base |= M1_PMU_CFG_COUNT_GUEST;

	event->config_base = config_base;

	return 0;
}

static int m1_pmu_init(struct arm_pmu *cpu_pmu, u32 flags)
{
	cpu_pmu->handle_irq	  = m1_pmu_handle_irq;
	cpu_pmu->enable		  = m1_pmu_enable_event;
	cpu_pmu->disable	  = m1_pmu_disable_event;
	cpu_pmu->read_counter	  = m1_pmu_read_counter;
	cpu_pmu->write_counter	  = m1_pmu_write_counter;
	cpu_pmu->get_event_idx	  = m1_pmu_get_event_idx;
	cpu_pmu->clear_event_idx  = m1_pmu_clear_event_idx;
	cpu_pmu->start		  = m1_pmu_start;
	cpu_pmu->stop		  = m1_pmu_stop;

	if (flags & ARMPMU_EVT_47BIT)
		cpu_pmu->map_event = m1_pmu_map_event;
	else if (flags & ARMPMU_EVT_63BIT)
		cpu_pmu->map_event = m2_pmu_map_event;
	else
		return WARN_ON(-EINVAL);

	cpu_pmu->reset		  = m1_pmu_reset;
	cpu_pmu->set_event_filter = m1_pmu_set_event_filter;

	cpu_pmu->map_pmuv3_event  = m1_pmu_map_pmuv3_event;
	m1_pmu_init_pmceid(cpu_pmu);

	bitmap_set(cpu_pmu->cntr_mask, 0, M1_PMU_NR_COUNTERS);
	cpu_pmu->attr_groups[ARMPMU_ATTR_GROUP_EVENTS] = &m1_pmu_events_attr_group;
	cpu_pmu->attr_groups[ARMPMU_ATTR_GROUP_FORMATS] = &m1_pmu_format_attr_group;
	return 0;
}

/* Device driver gunk */
static int m1_pmu_ice_init(struct arm_pmu *cpu_pmu)
{
	cpu_pmu->name = "apple_icestorm_pmu";
	return m1_pmu_init(cpu_pmu, ARMPMU_EVT_47BIT);
}

static int m1_pmu_fire_init(struct arm_pmu *cpu_pmu)
{
	cpu_pmu->name = "apple_firestorm_pmu";
	return m1_pmu_init(cpu_pmu, ARMPMU_EVT_47BIT);
}

static int m2_pmu_avalanche_init(struct arm_pmu *cpu_pmu)
{
	cpu_pmu->name = "apple_avalanche_pmu";
	return m1_pmu_init(cpu_pmu, ARMPMU_EVT_63BIT);
}

static int m2_pmu_blizzard_init(struct arm_pmu *cpu_pmu)
{
	cpu_pmu->name = "apple_blizzard_pmu";
	return m1_pmu_init(cpu_pmu, ARMPMU_EVT_63BIT);
}

static const struct of_device_id m1_pmu_of_device_ids[] = {
	{ .compatible = "apple,avalanche-pmu",	.data = m2_pmu_avalanche_init, },
	{ .compatible = "apple,blizzard-pmu",	.data = m2_pmu_blizzard_init, },
	{ .compatible = "apple,icestorm-pmu",	.data = m1_pmu_ice_init, },
	{ .compatible = "apple,firestorm-pmu",	.data = m1_pmu_fire_init, },
	{ },
};
MODULE_DEVICE_TABLE(of, m1_pmu_of_device_ids);

static int m1_pmu_device_probe(struct platform_device *pdev)
{
	return arm_pmu_device_probe(pdev, m1_pmu_of_device_ids, NULL);
}

static struct platform_driver m1_pmu_driver = {
	.driver		= {
		.name			= "apple-m1-cpu-pmu",
		.of_match_table		= m1_pmu_of_device_ids,
		.suppress_bind_attrs	= true,
	},
	.probe		= m1_pmu_device_probe,
};

module_platform_driver(m1_pmu_driver);<|MERGE_RESOLUTION|>--- conflicted
+++ resolved
@@ -369,7 +369,6 @@
 		set |= kernel_bit;
 	else
 		clear |= kernel_bit;
-<<<<<<< HEAD
 
 	if (host)
 		sysreg_clear_set_s(SYS_IMP_APL_PMCR1_EL1, clear, set);
@@ -377,15 +376,6 @@
 		sysreg_clear_set_s(SYS_IMP_APL_PMCR1_EL12, clear, set);
 }
 
-=======
-
-	if (host)
-		sysreg_clear_set_s(SYS_IMP_APL_PMCR1_EL1, clear, set);
-	else if (is_kernel_in_hyp_mode())
-		sysreg_clear_set_s(SYS_IMP_APL_PMCR1_EL12, clear, set);
-}
-
->>>>>>> 782f9fea
 static void __m1_pmu_configure_eventsel(unsigned int index, u8 event)
 {
 	u64 clear = 0, set = 0;
@@ -438,13 +428,6 @@
 	user = event->hw.config_base & M1_PMU_CFG_COUNT_USER;
 	kernel = event->hw.config_base & M1_PMU_CFG_COUNT_KERNEL;
 
-<<<<<<< HEAD
-=======
-	m1_pmu_disable_counter_interrupt(event->hw.idx);
-	m1_pmu_disable_counter(event->hw.idx);
-	isb();
-
->>>>>>> 782f9fea
 	m1_pmu_configure_counter(event->hw.idx, event->hw.config_base);
 	m1_pmu_enable_counter(event->hw.idx);
 	m1_pmu_enable_counter_interrupt(event->hw.idx);
