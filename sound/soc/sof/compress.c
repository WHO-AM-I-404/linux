// SPDX-License-Identifier: (GPL-2.0-only OR BSD-3-Clause)
//
// Copyright 2021 NXP
//
// Author: Daniel Baluta <daniel.baluta@nxp.com>

#include <sound/soc.h>
#include <sound/sof.h>
#include <sound/compress_driver.h>
#include "sof-audio.h"
#include "sof-priv.h"
#include "sof-utils.h"

static void sof_set_transferred_bytes(struct snd_compr_tstamp *tstamp,
				      u64 host_pos, u64 buffer_size)
{
	u64 prev_pos;
	unsigned int copied;

	div64_u64_rem(tstamp->copied_total, buffer_size, &prev_pos);

	if (host_pos < prev_pos)
		copied = (buffer_size - prev_pos) + host_pos;
	else
		copied = host_pos - prev_pos;

	tstamp->copied_total += copied;
}

static void snd_sof_compr_fragment_elapsed_work(struct work_struct *work)
{
	struct snd_sof_pcm_stream *sps =
		container_of(work, struct snd_sof_pcm_stream,
			     period_elapsed_work);

	snd_compr_fragment_elapsed(sps->cstream);
}

void snd_sof_compr_init_elapsed_work(struct work_struct *work)
{
	INIT_WORK(work, snd_sof_compr_fragment_elapsed_work);
}

/*
 * sof compr fragment elapse, this could be called in irq thread context
 */
void snd_sof_compr_fragment_elapsed(struct snd_compr_stream *cstream)
{
	struct snd_soc_pcm_runtime *rtd;
	struct snd_compr_runtime *crtd;
	struct snd_soc_component *component;
	struct snd_compr_tstamp *tstamp;
	struct snd_sof_pcm *spcm;

	if (!cstream)
		return;

	rtd = cstream->private_data;
	crtd = cstream->runtime;
	tstamp = crtd->private_data;
	component = snd_soc_rtdcom_lookup(rtd, SOF_AUDIO_PCM_DRV_NAME);

	spcm = snd_sof_find_spcm_dai(component, rtd);
	if (!spcm) {
		dev_err(component->dev,
			"fragment elapsed called for unknown stream!\n");
		return;
	}

	sof_set_transferred_bytes(tstamp, spcm->stream[cstream->direction].posn.host_posn,
				  crtd->buffer_size);

	/* use the same workqueue-based solution as for PCM, cf. snd_sof_pcm_elapsed */
	schedule_work(&spcm->stream[cstream->direction].period_elapsed_work);
}

static int create_page_table(struct snd_soc_component *component,
			     struct snd_compr_stream *cstream,
			     unsigned char *dma_area, size_t size)
{
	struct snd_dma_buffer *dmab = cstream->runtime->dma_buffer_p;
	struct snd_soc_pcm_runtime *rtd = cstream->private_data;
	int dir = cstream->direction;
	struct snd_sof_pcm *spcm;

	spcm = snd_sof_find_spcm_dai(component, rtd);
	if (!spcm)
		return -EINVAL;

	return snd_sof_create_page_table(component->dev, dmab,
					 spcm->stream[dir].page_table.area, size);
}

static int sof_compr_open(struct snd_soc_component *component,
			  struct snd_compr_stream *cstream)
{
	struct snd_soc_pcm_runtime *rtd = cstream->private_data;
	struct snd_compr_runtime *crtd = cstream->runtime;
	struct snd_compr_tstamp *tstamp;
	struct snd_sof_pcm *spcm;
	int dir;

	tstamp = kzalloc(sizeof(*tstamp), GFP_KERNEL);
	if (!tstamp)
		return -ENOMEM;

	spcm = snd_sof_find_spcm_dai(component, rtd);
	if (!spcm) {
		kfree(tstamp);
		return -EINVAL;
	}

	dir = cstream->direction;

	if (spcm->stream[dir].cstream) {
		kfree(tstamp);
		return -EBUSY;
	}

	spcm->stream[dir].cstream = cstream;
	spcm->stream[dir].posn.host_posn = 0;
	spcm->stream[dir].posn.dai_posn = 0;
	spcm->prepared[dir] = false;

	crtd->private_data = tstamp;

	return 0;
}

static int sof_compr_free(struct snd_soc_component *component,
			  struct snd_compr_stream *cstream)
{
	struct snd_sof_dev *sdev = snd_soc_component_get_drvdata(component);
	struct snd_compr_tstamp *tstamp = cstream->runtime->private_data;
	struct snd_soc_pcm_runtime *rtd = cstream->private_data;
	struct sof_ipc_stream stream;
	struct sof_ipc_reply reply;
	struct snd_sof_pcm *spcm;
	int ret = 0;

	spcm = snd_sof_find_spcm_dai(component, rtd);
	if (!spcm)
		return -EINVAL;

	stream.hdr.size = sizeof(stream);
	stream.hdr.cmd = SOF_IPC_GLB_STREAM_MSG | SOF_IPC_STREAM_PCM_FREE;
	stream.comp_id = spcm->stream[cstream->direction].comp_id;

	if (spcm->prepared[cstream->direction]) {
<<<<<<< HEAD
		ret = sof_ipc_tx_message(sdev->ipc, stream.hdr.cmd,
					 &stream, sizeof(stream),
=======
		ret = sof_ipc_tx_message(sdev->ipc, &stream, sizeof(stream),
>>>>>>> 88084a3d
					 &reply, sizeof(reply));
		if (!ret)
			spcm->prepared[cstream->direction] = false;
	}

	cancel_work_sync(&spcm->stream[cstream->direction].period_elapsed_work);
	spcm->stream[cstream->direction].cstream = NULL;
	kfree(tstamp);

	return ret;
}

static int sof_compr_set_params(struct snd_soc_component *component,
				struct snd_compr_stream *cstream, struct snd_compr_params *params)
{
	struct snd_sof_dev *sdev = snd_soc_component_get_drvdata(component);
	struct snd_soc_pcm_runtime *rtd = cstream->private_data;
	struct snd_compr_runtime *crtd = cstream->runtime;
	struct sof_ipc_pcm_params_reply ipc_params_reply;
	struct snd_compr_tstamp *tstamp;
	struct sof_ipc_pcm_params pcm;
	struct snd_sof_pcm *spcm;
	int ret;

	tstamp = crtd->private_data;

	spcm = snd_sof_find_spcm_dai(component, rtd);

	if (!spcm)
		return -EINVAL;

	cstream->dma_buffer.dev.type = SNDRV_DMA_TYPE_DEV_SG;
	cstream->dma_buffer.dev.dev = sdev->dev;
	ret = snd_compr_malloc_pages(cstream, crtd->buffer_size);
	if (ret < 0)
		return ret;

	ret = create_page_table(component, cstream, crtd->dma_area, crtd->dma_bytes);
	if (ret < 0)
		return ret;

	memset(&pcm, 0, sizeof(pcm));

	pcm.params.buffer.pages = PFN_UP(crtd->dma_bytes);
	pcm.hdr.size = sizeof(pcm);
	pcm.hdr.cmd = SOF_IPC_GLB_STREAM_MSG | SOF_IPC_STREAM_PCM_PARAMS;

	pcm.comp_id = spcm->stream[cstream->direction].comp_id;
	pcm.params.hdr.size = sizeof(pcm.params);
	pcm.params.buffer.phy_addr = spcm->stream[cstream->direction].page_table.addr;
	pcm.params.buffer.size = crtd->dma_bytes;
	pcm.params.direction = cstream->direction;
	pcm.params.channels = params->codec.ch_out;
	pcm.params.rate = params->codec.sample_rate;
	pcm.params.buffer_fmt = SOF_IPC_BUFFER_INTERLEAVED;
	pcm.params.frame_fmt = SOF_IPC_FRAME_S32_LE;
	pcm.params.sample_container_bytes =
		snd_pcm_format_physical_width(SNDRV_PCM_FORMAT_S32) >> 3;
	pcm.params.host_period_bytes = params->buffer.fragment_size;

<<<<<<< HEAD
	ret = sof_ipc_tx_message(sdev->ipc, pcm.hdr.cmd, &pcm, sizeof(pcm),
=======
	ret = sof_ipc_tx_message(sdev->ipc, &pcm, sizeof(pcm),
>>>>>>> 88084a3d
				 &ipc_params_reply, sizeof(ipc_params_reply));
	if (ret < 0) {
		dev_err(component->dev, "error ipc failed\n");
		return ret;
	}

	tstamp->byte_offset = sdev->stream_box.offset + ipc_params_reply.posn_offset;
	tstamp->sampling_rate = params->codec.sample_rate;

	spcm->prepared[cstream->direction] = true;

	return 0;
}

static int sof_compr_get_params(struct snd_soc_component *component,
				struct snd_compr_stream *cstream, struct snd_codec *params)
{
	/* TODO: we don't query the supported codecs for now, if the
	 * application asks for an unsupported codec the set_params() will fail.
	 */
	return 0;
}

static int sof_compr_trigger(struct snd_soc_component *component,
			     struct snd_compr_stream *cstream, int cmd)
{
	struct snd_sof_dev *sdev = snd_soc_component_get_drvdata(component);
	struct snd_soc_pcm_runtime *rtd = cstream->private_data;
	struct sof_ipc_stream stream;
	struct sof_ipc_reply reply;
	struct snd_sof_pcm *spcm;

	spcm = snd_sof_find_spcm_dai(component, rtd);
	if (!spcm)
		return -EINVAL;

	stream.hdr.size = sizeof(stream);
	stream.hdr.cmd = SOF_IPC_GLB_STREAM_MSG;
	stream.comp_id = spcm->stream[cstream->direction].comp_id;

	switch (cmd) {
	case SNDRV_PCM_TRIGGER_START:
		stream.hdr.cmd |= SOF_IPC_STREAM_TRIG_START;
		break;
	case SNDRV_PCM_TRIGGER_STOP:
		stream.hdr.cmd |= SOF_IPC_STREAM_TRIG_STOP;
		break;
	case SNDRV_PCM_TRIGGER_PAUSE_PUSH:
		stream.hdr.cmd |= SOF_IPC_STREAM_TRIG_PAUSE;
		break;
	case SNDRV_PCM_TRIGGER_PAUSE_RELEASE:
		stream.hdr.cmd |= SOF_IPC_STREAM_TRIG_RELEASE;
		break;
	default:
		dev_err(component->dev, "error: unhandled trigger cmd %d\n", cmd);
		break;
	}

<<<<<<< HEAD
	return sof_ipc_tx_message(sdev->ipc, stream.hdr.cmd,
				  &stream, sizeof(stream),
=======
	return sof_ipc_tx_message(sdev->ipc, &stream, sizeof(stream),
>>>>>>> 88084a3d
				  &reply, sizeof(reply));
}

static int sof_compr_copy(struct snd_soc_component *component,
			  struct snd_compr_stream *cstream,
			  char __user *buf, size_t count)
{
	struct snd_compr_runtime *rtd = cstream->runtime;
	unsigned int offset, n;
	void *ptr;
	int ret;

	if (count > rtd->buffer_size)
		count = rtd->buffer_size;

	div_u64_rem(rtd->total_bytes_available, rtd->buffer_size, &offset);
	ptr = rtd->dma_area + offset;
	n = rtd->buffer_size - offset;

	if (count < n) {
		ret = copy_from_user(ptr, buf, count);
	} else {
		ret = copy_from_user(ptr, buf, n);
		ret += copy_from_user(rtd->dma_area, buf + n, count - n);
	}

	return count - ret;
}

static int sof_compr_pointer(struct snd_soc_component *component,
			     struct snd_compr_stream *cstream,
			     struct snd_compr_tstamp *tstamp)
{
	struct snd_compr_tstamp *pstamp = cstream->runtime->private_data;

	tstamp->sampling_rate = pstamp->sampling_rate;
	tstamp->copied_total = pstamp->copied_total;

	return 0;
}

struct snd_compress_ops sof_compressed_ops = {
	.open		= sof_compr_open,
	.free		= sof_compr_free,
	.set_params	= sof_compr_set_params,
	.get_params	= sof_compr_get_params,
	.trigger	= sof_compr_trigger,
	.pointer	= sof_compr_pointer,
	.copy		= sof_compr_copy,
};
EXPORT_SYMBOL(sof_compressed_ops);<|MERGE_RESOLUTION|>--- conflicted
+++ resolved
@@ -147,12 +147,7 @@
 	stream.comp_id = spcm->stream[cstream->direction].comp_id;
 
 	if (spcm->prepared[cstream->direction]) {
-<<<<<<< HEAD
-		ret = sof_ipc_tx_message(sdev->ipc, stream.hdr.cmd,
-					 &stream, sizeof(stream),
-=======
 		ret = sof_ipc_tx_message(sdev->ipc, &stream, sizeof(stream),
->>>>>>> 88084a3d
 					 &reply, sizeof(reply));
 		if (!ret)
 			spcm->prepared[cstream->direction] = false;
@@ -213,11 +208,7 @@
 		snd_pcm_format_physical_width(SNDRV_PCM_FORMAT_S32) >> 3;
 	pcm.params.host_period_bytes = params->buffer.fragment_size;
 
-<<<<<<< HEAD
-	ret = sof_ipc_tx_message(sdev->ipc, pcm.hdr.cmd, &pcm, sizeof(pcm),
-=======
 	ret = sof_ipc_tx_message(sdev->ipc, &pcm, sizeof(pcm),
->>>>>>> 88084a3d
 				 &ipc_params_reply, sizeof(ipc_params_reply));
 	if (ret < 0) {
 		dev_err(component->dev, "error ipc failed\n");
@@ -276,12 +267,7 @@
 		break;
 	}
 
-<<<<<<< HEAD
-	return sof_ipc_tx_message(sdev->ipc, stream.hdr.cmd,
-				  &stream, sizeof(stream),
-=======
 	return sof_ipc_tx_message(sdev->ipc, &stream, sizeof(stream),
->>>>>>> 88084a3d
 				  &reply, sizeof(reply));
 }
 
