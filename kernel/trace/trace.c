--- conflicted
+++ resolved
@@ -8418,15 +8418,9 @@
 	struct ftrace_buffer_info *info = file->private_data;
 	struct trace_iterator *iter = &info->iter;
 
-<<<<<<< HEAD
-	iter->wait_index++;
-	/* Make sure the waiters see the new wait_index */
-	smp_wmb();
-=======
 	iter->closed = true;
 	/* Make sure the waiters see the new wait_index */
 	(void)atomic_fetch_inc_release(&iter->wait_index);
->>>>>>> f6cef5f8
 
 	ring_buffer_wake_waiters(iter->array_buffer->buffer, iter->cpu_file);
 
