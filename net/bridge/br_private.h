/* SPDX-License-Identifier: GPL-2.0-or-later */
/*
 *	Linux ethernet bridge
 *
 *	Authors:
 *	Lennert Buytenhek		<buytenh@gnu.org>
 */

#ifndef _BR_PRIVATE_H
#define _BR_PRIVATE_H

#include <linux/netdevice.h>
#include <linux/if_bridge.h>
#include <linux/netpoll.h>
#include <linux/u64_stats_sync.h>
#include <net/route.h>
#include <net/ip6_fib.h>
#include <linux/if_vlan.h>
#include <linux/rhashtable.h>
#include <linux/refcount.h>

#define BR_HASH_BITS 8
#define BR_HASH_SIZE (1 << BR_HASH_BITS)

#define BR_HOLD_TIME (1*HZ)

#define BR_PORT_BITS	10
#define BR_MAX_PORTS	(1<<BR_PORT_BITS)

#define BR_MULTICAST_DEFAULT_HASH_MAX 4096

#define BR_VERSION	"2.3"

/* Control of forwarding link local multicast */
#define BR_GROUPFWD_DEFAULT	0
/* Don't allow forwarding of control protocols like STP, MAC PAUSE and LACP */
enum {
	BR_GROUPFWD_STP		= BIT(0),
	BR_GROUPFWD_MACPAUSE	= BIT(1),
	BR_GROUPFWD_LACP	= BIT(2),
};

#define BR_GROUPFWD_RESTRICTED (BR_GROUPFWD_STP | BR_GROUPFWD_MACPAUSE | \
				BR_GROUPFWD_LACP)
/* The Nearest Customer Bridge Group Address, 01-80-C2-00-00-[00,0B,0C,0D,0F] */
#define BR_GROUPFWD_8021AD	0xB801u

/* Path to usermode spanning tree program */
#define BR_STP_PROG	"/sbin/bridge-stp"

typedef struct bridge_id bridge_id;
typedef struct mac_addr mac_addr;
typedef __u16 port_id;

struct bridge_id {
	unsigned char	prio[2];
	unsigned char	addr[ETH_ALEN];
};

struct mac_addr {
	unsigned char	addr[ETH_ALEN];
};

#ifdef CONFIG_BRIDGE_IGMP_SNOOPING
/* our own querier */
struct bridge_mcast_own_query {
	struct timer_list	timer;
	u32			startup_sent;
};

/* other querier */
struct bridge_mcast_other_query {
	struct timer_list		timer;
	unsigned long			delay_time;
};

/* selected querier */
struct bridge_mcast_querier {
	struct br_ip addr;
	struct net_bridge_port __rcu	*port;
};

/* IGMP/MLD statistics */
struct bridge_mcast_stats {
	struct br_mcast_stats mstats;
	struct u64_stats_sync syncp;
};
#endif

struct br_vlan_stats {
	u64 rx_bytes;
	u64 rx_packets;
	u64 tx_bytes;
	u64 tx_packets;
	struct u64_stats_sync syncp;
};

struct br_tunnel_info {
	__be64			tunnel_id;
	struct metadata_dst	*tunnel_dst;
};

/* private vlan flags */
enum {
	BR_VLFLAG_PER_PORT_STATS = BIT(0),
	BR_VLFLAG_ADDED_BY_SWITCHDEV = BIT(1),
};

/**
 * struct net_bridge_vlan - per-vlan entry
 *
 * @vnode: rhashtable member
 * @vid: VLAN id
 * @flags: bridge vlan flags
 * @priv_flags: private (in-kernel) bridge vlan flags
 * @state: STP state (e.g. blocking, learning, forwarding)
 * @stats: per-cpu VLAN statistics
 * @br: if MASTER flag set, this points to a bridge struct
 * @port: if MASTER flag unset, this points to a port struct
 * @refcnt: if MASTER flag set, this is bumped for each port referencing it
 * @brvlan: if MASTER flag unset, this points to the global per-VLAN context
 *          for this VLAN entry
 * @vlist: sorted list of VLAN entries
 * @rcu: used for entry destruction
 *
 * This structure is shared between the global per-VLAN entries contained in
 * the bridge rhashtable and the local per-port per-VLAN entries contained in
 * the port's rhashtable. The union entries should be interpreted depending on
 * the entry flags that are set.
 */
struct net_bridge_vlan {
	struct rhash_head		vnode;
	struct rhash_head		tnode;
	u16				vid;
	u16				flags;
	u16				priv_flags;
	u8				state;
	struct br_vlan_stats __percpu	*stats;
	union {
		struct net_bridge	*br;
		struct net_bridge_port	*port;
	};
	union {
		refcount_t		refcnt;
		struct net_bridge_vlan	*brvlan;
	};

	struct br_tunnel_info		tinfo;

	struct list_head		vlist;

	struct rcu_head			rcu;
};

/**
 * struct net_bridge_vlan_group
 *
 * @vlan_hash: VLAN entry rhashtable
 * @vlan_list: sorted VLAN entry list
 * @num_vlans: number of total VLAN entries
 * @pvid: PVID VLAN id
 * @pvid_state: PVID's STP state (e.g. forwarding, learning, blocking)
 *
 * IMPORTANT: Be careful when checking if there're VLAN entries using list
 *            primitives because the bridge can have entries in its list which
 *            are just for global context but not for filtering, i.e. they have
 *            the master flag set but not the brentry flag. If you have to check
 *            if there're "real" entries in the bridge please test @num_vlans
 */
struct net_bridge_vlan_group {
	struct rhashtable		vlan_hash;
	struct rhashtable		tunnel_hash;
	struct list_head		vlan_list;
	u16				num_vlans;
	u16				pvid;
	u8				pvid_state;
};

/* bridge fdb flags */
enum {
	BR_FDB_LOCAL,
	BR_FDB_STATIC,
	BR_FDB_STICKY,
	BR_FDB_ADDED_BY_USER,
	BR_FDB_ADDED_BY_EXT_LEARN,
	BR_FDB_OFFLOADED,
};

struct net_bridge_fdb_key {
	mac_addr addr;
	u16 vlan_id;
};

struct net_bridge_fdb_entry {
	struct rhash_head		rhnode;
	struct net_bridge_port		*dst;

	struct net_bridge_fdb_key	key;
	struct hlist_node		fdb_node;
	unsigned long			flags;

	/* write-heavy members should not affect lookups */
	unsigned long			updated ____cacheline_aligned_in_smp;
	unsigned long			used;

	struct rcu_head			rcu;
};

#define MDB_PG_FLAGS_PERMANENT	BIT(0)
#define MDB_PG_FLAGS_OFFLOAD	BIT(1)
#define MDB_PG_FLAGS_FAST_LEAVE	BIT(2)

struct net_bridge_port_group {
	struct net_bridge_port		*port;
	struct net_bridge_port_group __rcu *next;
	struct hlist_node		mglist;
	struct rcu_head			rcu;
	struct timer_list		timer;
	struct br_ip			addr;
	unsigned char			flags;
	unsigned char			eth_addr[ETH_ALEN];
};

struct net_bridge_mdb_entry {
	struct rhash_head		rhnode;
	struct net_bridge		*br;
	struct net_bridge_port_group __rcu *ports;
	struct rcu_head			rcu;
	struct timer_list		timer;
	struct br_ip			addr;
	bool				host_joined;
	struct hlist_node		mdb_node;
};

struct net_bridge_port {
	struct net_bridge		*br;
	struct net_device		*dev;
	struct list_head		list;

	unsigned long			flags;
#ifdef CONFIG_BRIDGE_VLAN_FILTERING
	struct net_bridge_vlan_group	__rcu *vlgrp;
#endif
	struct net_bridge_port		__rcu *backup_port;

	/* STP */
	u8				priority;
	u8				state;
	u16				port_no;
	unsigned char			topology_change_ack;
	unsigned char			config_pending;
	port_id				port_id;
	port_id				designated_port;
	bridge_id			designated_root;
	bridge_id			designated_bridge;
	u32				path_cost;
	u32				designated_cost;
	unsigned long			designated_age;

	struct timer_list		forward_delay_timer;
	struct timer_list		hold_timer;
	struct timer_list		message_age_timer;
	struct kobject			kobj;
	struct rcu_head			rcu;

#ifdef CONFIG_BRIDGE_IGMP_SNOOPING
	struct bridge_mcast_own_query	ip4_own_query;
#if IS_ENABLED(CONFIG_IPV6)
	struct bridge_mcast_own_query	ip6_own_query;
#endif /* IS_ENABLED(CONFIG_IPV6) */
	unsigned char			multicast_router;
	struct bridge_mcast_stats	__percpu *mcast_stats;
	struct timer_list		multicast_router_timer;
	struct hlist_head		mglist;
	struct hlist_node		rlist;
#endif

#ifdef CONFIG_SYSFS
	char				sysfs_name[IFNAMSIZ];
#endif

#ifdef CONFIG_NET_POLL_CONTROLLER
	struct netpoll			*np;
#endif
#ifdef CONFIG_NET_SWITCHDEV
	int				offload_fwd_mark;
#endif
	u16				group_fwd_mask;
	u16				backup_redirected_cnt;

	struct bridge_stp_xstats	stp_xstats;
};

#define kobj_to_brport(obj)	container_of(obj, struct net_bridge_port, kobj)

#define br_auto_port(p) ((p)->flags & BR_AUTO_MASK)
#define br_promisc_port(p) ((p)->flags & BR_PROMISC)

static inline struct net_bridge_port *br_port_get_rcu(const struct net_device *dev)
{
	return rcu_dereference(dev->rx_handler_data);
}

static inline struct net_bridge_port *br_port_get_rtnl(const struct net_device *dev)
{
	return netif_is_bridge_port(dev) ?
		rtnl_dereference(dev->rx_handler_data) : NULL;
}

static inline struct net_bridge_port *br_port_get_rtnl_rcu(const struct net_device *dev)
{
	return netif_is_bridge_port(dev) ?
		rcu_dereference_rtnl(dev->rx_handler_data) : NULL;
}

enum net_bridge_opts {
	BROPT_VLAN_ENABLED,
	BROPT_VLAN_STATS_ENABLED,
	BROPT_NF_CALL_IPTABLES,
	BROPT_NF_CALL_IP6TABLES,
	BROPT_NF_CALL_ARPTABLES,
	BROPT_GROUP_ADDR_SET,
	BROPT_MULTICAST_ENABLED,
	BROPT_MULTICAST_QUERIER,
	BROPT_MULTICAST_QUERY_USE_IFADDR,
	BROPT_MULTICAST_STATS_ENABLED,
	BROPT_HAS_IPV6_ADDR,
	BROPT_NEIGH_SUPPRESS_ENABLED,
	BROPT_MTU_SET_BY_USER,
	BROPT_VLAN_STATS_PER_PORT,
	BROPT_NO_LL_LEARN,
	BROPT_VLAN_BRIDGE_BINDING,
};

struct net_bridge {
	spinlock_t			lock;
	spinlock_t			hash_lock;
	struct list_head		port_list;
	struct net_device		*dev;
	struct pcpu_sw_netstats		__percpu *stats;
	unsigned long			options;
	/* These fields are accessed on each packet */
#ifdef CONFIG_BRIDGE_VLAN_FILTERING
	__be16				vlan_proto;
	u16				default_pvid;
	struct net_bridge_vlan_group	__rcu *vlgrp;
#endif

	struct rhashtable		fdb_hash_tbl;
#if IS_ENABLED(CONFIG_BRIDGE_NETFILTER)
	union {
		struct rtable		fake_rtable;
		struct rt6_info		fake_rt6_info;
	};
#endif
	u16				group_fwd_mask;
	u16				group_fwd_mask_required;

	/* STP */
	bridge_id			designated_root;
	bridge_id			bridge_id;
	unsigned char			topology_change;
	unsigned char			topology_change_detected;
	u16				root_port;
	unsigned long			max_age;
	unsigned long			hello_time;
	unsigned long			forward_delay;
	unsigned long			ageing_time;
	unsigned long			bridge_max_age;
	unsigned long			bridge_hello_time;
	unsigned long			bridge_forward_delay;
	unsigned long			bridge_ageing_time;
	u32				root_path_cost;

	u8				group_addr[ETH_ALEN];

	enum {
		BR_NO_STP, 		/* no spanning tree */
		BR_KERNEL_STP,		/* old STP in kernel */
		BR_USER_STP,		/* new RSTP in userspace */
	} stp_enabled;

#ifdef CONFIG_BRIDGE_IGMP_SNOOPING

	u32				hash_max;

	u32				multicast_last_member_count;
	u32				multicast_startup_query_count;

	u8				multicast_igmp_version;
	u8				multicast_router;
#if IS_ENABLED(CONFIG_IPV6)
	u8				multicast_mld_version;
#endif
	spinlock_t			multicast_lock;
	unsigned long			multicast_last_member_interval;
	unsigned long			multicast_membership_interval;
	unsigned long			multicast_querier_interval;
	unsigned long			multicast_query_interval;
	unsigned long			multicast_query_response_interval;
	unsigned long			multicast_startup_query_interval;

	struct rhashtable		mdb_hash_tbl;

	struct hlist_head		mdb_list;
	struct hlist_head		router_list;

	struct timer_list		multicast_router_timer;
	struct bridge_mcast_other_query	ip4_other_query;
	struct bridge_mcast_own_query	ip4_own_query;
	struct bridge_mcast_querier	ip4_querier;
	struct bridge_mcast_stats	__percpu *mcast_stats;
#if IS_ENABLED(CONFIG_IPV6)
	struct bridge_mcast_other_query	ip6_other_query;
	struct bridge_mcast_own_query	ip6_own_query;
	struct bridge_mcast_querier	ip6_querier;
#endif /* IS_ENABLED(CONFIG_IPV6) */
#endif

	struct timer_list		hello_timer;
	struct timer_list		tcn_timer;
	struct timer_list		topology_change_timer;
	struct delayed_work		gc_work;
	struct kobject			*ifobj;
	u32				auto_cnt;

#ifdef CONFIG_NET_SWITCHDEV
	int offload_fwd_mark;
#endif
	struct hlist_head		fdb_list;
};

struct br_input_skb_cb {
	struct net_device *brdev;

	u16 frag_max_size;
#ifdef CONFIG_BRIDGE_IGMP_SNOOPING
	u8 igmp;
	u8 mrouters_only:1;
#endif
	u8 proxyarp_replied:1;
	u8 src_port_isolated:1;
#ifdef CONFIG_BRIDGE_VLAN_FILTERING
	u8 vlan_filtered:1;
#endif
#ifdef CONFIG_NETFILTER_FAMILY_BRIDGE
	u8 br_netfilter_broute:1;
#endif

#ifdef CONFIG_NET_SWITCHDEV
	int offload_fwd_mark;
#endif
};

#define BR_INPUT_SKB_CB(__skb)	((struct br_input_skb_cb *)(__skb)->cb)

#ifdef CONFIG_BRIDGE_IGMP_SNOOPING
# define BR_INPUT_SKB_CB_MROUTERS_ONLY(__skb)	(BR_INPUT_SKB_CB(__skb)->mrouters_only)
#else
# define BR_INPUT_SKB_CB_MROUTERS_ONLY(__skb)	(0)
#endif

#define br_printk(level, br, format, args...)	\
	printk(level "%s: " format, (br)->dev->name, ##args)

#define br_err(__br, format, args...)			\
	br_printk(KERN_ERR, __br, format, ##args)
#define br_warn(__br, format, args...)			\
	br_printk(KERN_WARNING, __br, format, ##args)
#define br_notice(__br, format, args...)		\
	br_printk(KERN_NOTICE, __br, format, ##args)
#define br_info(__br, format, args...)			\
	br_printk(KERN_INFO, __br, format, ##args)

#define br_debug(br, format, args...)			\
	pr_debug("%s: " format,  (br)->dev->name, ##args)

/* called under bridge lock */
static inline int br_is_root_bridge(const struct net_bridge *br)
{
	return !memcmp(&br->bridge_id, &br->designated_root, 8);
}

/* check if a VLAN entry is global */
static inline bool br_vlan_is_master(const struct net_bridge_vlan *v)
{
	return v->flags & BRIDGE_VLAN_INFO_MASTER;
}

/* check if a VLAN entry is used by the bridge */
static inline bool br_vlan_is_brentry(const struct net_bridge_vlan *v)
{
	return v->flags & BRIDGE_VLAN_INFO_BRENTRY;
}

/* check if we should use the vlan entry, returns false if it's only context */
static inline bool br_vlan_should_use(const struct net_bridge_vlan *v)
{
	if (br_vlan_is_master(v)) {
		if (br_vlan_is_brentry(v))
			return true;
		else
			return false;
	}

	return true;
}

static inline bool nbp_state_should_learn(const struct net_bridge_port *p)
{
	return p->state == BR_STATE_LEARNING || p->state == BR_STATE_FORWARDING;
}

static inline bool br_vlan_valid_id(u16 vid, struct netlink_ext_ack *extack)
{
	bool ret = vid > 0 && vid < VLAN_VID_MASK;

	if (!ret)
		NL_SET_ERR_MSG_MOD(extack, "Vlan id is invalid");

	return ret;
}

static inline bool br_vlan_valid_range(const struct bridge_vlan_info *cur,
				       const struct bridge_vlan_info *last,
				       struct netlink_ext_ack *extack)
{
	/* pvid flag is not allowed in ranges */
	if (cur->flags & BRIDGE_VLAN_INFO_PVID) {
		NL_SET_ERR_MSG_MOD(extack, "Pvid isn't allowed in a range");
		return false;
	}

	/* when cur is the range end, check if:
	 *  - it has range start flag
	 *  - range ids are invalid (end is equal to or before start)
	 */
	if (last) {
		if (cur->flags & BRIDGE_VLAN_INFO_RANGE_BEGIN) {
			NL_SET_ERR_MSG_MOD(extack, "Found a new vlan range start while processing one");
			return false;
		} else if (!(cur->flags & BRIDGE_VLAN_INFO_RANGE_END)) {
			NL_SET_ERR_MSG_MOD(extack, "Vlan range end flag is missing");
			return false;
		} else if (cur->vid <= last->vid) {
			NL_SET_ERR_MSG_MOD(extack, "End vlan id is less than or equal to start vlan id");
			return false;
		}
	}

	/* check for required range flags */
	if (!(cur->flags & (BRIDGE_VLAN_INFO_RANGE_BEGIN |
			    BRIDGE_VLAN_INFO_RANGE_END))) {
		NL_SET_ERR_MSG_MOD(extack, "Both vlan range flags are missing");
		return false;
	}

	return true;
}

static inline int br_afspec_cmd_to_rtm(int cmd)
{
	switch (cmd) {
	case RTM_SETLINK:
		return RTM_NEWVLAN;
	case RTM_DELLINK:
		return RTM_DELVLAN;
	}

	return 0;
}

static inline int br_opt_get(const struct net_bridge *br,
			     enum net_bridge_opts opt)
{
	return test_bit(opt, &br->options);
}

int br_boolopt_toggle(struct net_bridge *br, enum br_boolopt_id opt, bool on,
		      struct netlink_ext_ack *extack);
int br_boolopt_get(const struct net_bridge *br, enum br_boolopt_id opt);
int br_boolopt_multi_toggle(struct net_bridge *br,
			    struct br_boolopt_multi *bm,
			    struct netlink_ext_ack *extack);
void br_boolopt_multi_get(const struct net_bridge *br,
			  struct br_boolopt_multi *bm);
void br_opt_toggle(struct net_bridge *br, enum net_bridge_opts opt, bool on);

/* br_device.c */
void br_dev_setup(struct net_device *dev);
void br_dev_delete(struct net_device *dev, struct list_head *list);
netdev_tx_t br_dev_xmit(struct sk_buff *skb, struct net_device *dev);
#ifdef CONFIG_NET_POLL_CONTROLLER
static inline void br_netpoll_send_skb(const struct net_bridge_port *p,
				       struct sk_buff *skb)
{
	struct netpoll *np = p->np;

	if (np)
		netpoll_send_skb(np, skb);
}

int br_netpoll_enable(struct net_bridge_port *p);
void br_netpoll_disable(struct net_bridge_port *p);
#else
static inline void br_netpoll_send_skb(const struct net_bridge_port *p,
				       struct sk_buff *skb)
{
}

static inline int br_netpoll_enable(struct net_bridge_port *p)
{
	return 0;
}

static inline void br_netpoll_disable(struct net_bridge_port *p)
{
}
#endif

/* br_fdb.c */
int br_fdb_init(void);
void br_fdb_fini(void);
int br_fdb_hash_init(struct net_bridge *br);
void br_fdb_hash_fini(struct net_bridge *br);
void br_fdb_flush(struct net_bridge *br);
void br_fdb_find_delete_local(struct net_bridge *br,
			      const struct net_bridge_port *p,
			      const unsigned char *addr, u16 vid);
void br_fdb_changeaddr(struct net_bridge_port *p, const unsigned char *newaddr);
void br_fdb_change_mac_address(struct net_bridge *br, const u8 *newaddr);
void br_fdb_cleanup(struct work_struct *work);
void br_fdb_delete_by_port(struct net_bridge *br,
			   const struct net_bridge_port *p, u16 vid, int do_all);
struct net_bridge_fdb_entry *br_fdb_find_rcu(struct net_bridge *br,
					     const unsigned char *addr,
					     __u16 vid);
int br_fdb_test_addr(struct net_device *dev, unsigned char *addr);
int br_fdb_fillbuf(struct net_bridge *br, void *buf, unsigned long count,
		   unsigned long off);
int br_fdb_insert(struct net_bridge *br, struct net_bridge_port *source,
		  const unsigned char *addr, u16 vid);
void br_fdb_update(struct net_bridge *br, struct net_bridge_port *source,
		   const unsigned char *addr, u16 vid, unsigned long flags);

int br_fdb_delete(struct ndmsg *ndm, struct nlattr *tb[],
		  struct net_device *dev, const unsigned char *addr, u16 vid);
int br_fdb_add(struct ndmsg *nlh, struct nlattr *tb[], struct net_device *dev,
	       const unsigned char *addr, u16 vid, u16 nlh_flags,
	       struct netlink_ext_ack *extack);
int br_fdb_dump(struct sk_buff *skb, struct netlink_callback *cb,
		struct net_device *dev, struct net_device *fdev, int *idx);
int br_fdb_get(struct sk_buff *skb, struct nlattr *tb[], struct net_device *dev,
	       const unsigned char *addr, u16 vid, u32 portid, u32 seq,
	       struct netlink_ext_ack *extack);
int br_fdb_sync_static(struct net_bridge *br, struct net_bridge_port *p);
void br_fdb_unsync_static(struct net_bridge *br, struct net_bridge_port *p);
int br_fdb_external_learn_add(struct net_bridge *br, struct net_bridge_port *p,
			      const unsigned char *addr, u16 vid,
			      bool swdev_notify);
int br_fdb_external_learn_del(struct net_bridge *br, struct net_bridge_port *p,
			      const unsigned char *addr, u16 vid,
			      bool swdev_notify);
void br_fdb_offloaded_set(struct net_bridge *br, struct net_bridge_port *p,
			  const unsigned char *addr, u16 vid, bool offloaded);

/* br_forward.c */
enum br_pkt_type {
	BR_PKT_UNICAST,
	BR_PKT_MULTICAST,
	BR_PKT_BROADCAST
};
int br_dev_queue_push_xmit(struct net *net, struct sock *sk, struct sk_buff *skb);
void br_forward(const struct net_bridge_port *to, struct sk_buff *skb,
		bool local_rcv, bool local_orig);
int br_forward_finish(struct net *net, struct sock *sk, struct sk_buff *skb);
void br_flood(struct net_bridge *br, struct sk_buff *skb,
	      enum br_pkt_type pkt_type, bool local_rcv, bool local_orig);

/* return true if both source port and dest port are isolated */
static inline bool br_skb_isolated(const struct net_bridge_port *to,
				   const struct sk_buff *skb)
{
	return BR_INPUT_SKB_CB(skb)->src_port_isolated &&
	       (to->flags & BR_ISOLATED);
}

/* br_if.c */
void br_port_carrier_check(struct net_bridge_port *p, bool *notified);
int br_add_bridge(struct net *net, const char *name);
int br_del_bridge(struct net *net, const char *name);
int br_add_if(struct net_bridge *br, struct net_device *dev,
	      struct netlink_ext_ack *extack);
int br_del_if(struct net_bridge *br, struct net_device *dev);
void br_mtu_auto_adjust(struct net_bridge *br);
netdev_features_t br_features_recompute(struct net_bridge *br,
					netdev_features_t features);
void br_port_flags_change(struct net_bridge_port *port, unsigned long mask);
void br_manage_promisc(struct net_bridge *br);
int nbp_backup_change(struct net_bridge_port *p, struct net_device *backup_dev);

/* br_input.c */
int br_handle_frame_finish(struct net *net, struct sock *sk, struct sk_buff *skb);
rx_handler_result_t br_handle_frame(struct sk_buff **pskb);

static inline bool br_rx_handler_check_rcu(const struct net_device *dev)
{
	return rcu_dereference(dev->rx_handler) == br_handle_frame;
}

static inline bool br_rx_handler_check_rtnl(const struct net_device *dev)
{
	return rcu_dereference_rtnl(dev->rx_handler) == br_handle_frame;
}

static inline struct net_bridge_port *br_port_get_check_rcu(const struct net_device *dev)
{
	return br_rx_handler_check_rcu(dev) ? br_port_get_rcu(dev) : NULL;
}

static inline struct net_bridge_port *
br_port_get_check_rtnl(const struct net_device *dev)
{
	return br_rx_handler_check_rtnl(dev) ? br_port_get_rtnl_rcu(dev) : NULL;
}

/* br_ioctl.c */
int br_dev_ioctl(struct net_device *dev, struct ifreq *rq, int cmd);
int br_ioctl_deviceless_stub(struct net *net, unsigned int cmd,
			     void __user *arg);

/* br_multicast.c */
#ifdef CONFIG_BRIDGE_IGMP_SNOOPING
int br_multicast_rcv(struct net_bridge *br, struct net_bridge_port *port,
		     struct sk_buff *skb, u16 vid);
struct net_bridge_mdb_entry *br_mdb_get(struct net_bridge *br,
					struct sk_buff *skb, u16 vid);
int br_multicast_add_port(struct net_bridge_port *port);
void br_multicast_del_port(struct net_bridge_port *port);
void br_multicast_enable_port(struct net_bridge_port *port);
void br_multicast_disable_port(struct net_bridge_port *port);
void br_multicast_init(struct net_bridge *br);
void br_multicast_open(struct net_bridge *br);
void br_multicast_stop(struct net_bridge *br);
void br_multicast_dev_del(struct net_bridge *br);
void br_multicast_flood(struct net_bridge_mdb_entry *mdst,
			struct sk_buff *skb, bool local_rcv, bool local_orig);
int br_multicast_set_router(struct net_bridge *br, unsigned long val);
int br_multicast_set_port_router(struct net_bridge_port *p, unsigned long val);
int br_multicast_toggle(struct net_bridge *br, unsigned long val);
int br_multicast_set_querier(struct net_bridge *br, unsigned long val);
int br_multicast_set_hash_max(struct net_bridge *br, unsigned long val);
int br_multicast_set_igmp_version(struct net_bridge *br, unsigned long val);
#if IS_ENABLED(CONFIG_IPV6)
int br_multicast_set_mld_version(struct net_bridge *br, unsigned long val);
#endif
struct net_bridge_mdb_entry *
br_mdb_ip_get(struct net_bridge *br, struct br_ip *dst);
struct net_bridge_mdb_entry *
br_multicast_new_group(struct net_bridge *br, struct br_ip *group);
struct net_bridge_port_group *
br_multicast_new_port_group(struct net_bridge_port *port, struct br_ip *group,
			    struct net_bridge_port_group __rcu *next,
			    unsigned char flags, const unsigned char *src);
int br_mdb_hash_init(struct net_bridge *br);
void br_mdb_hash_fini(struct net_bridge *br);
void br_mdb_notify(struct net_device *dev, struct net_bridge_port *port,
		   struct br_ip *group, int type, u8 flags);
void br_rtr_notify(struct net_device *dev, struct net_bridge_port *port,
		   int type);
void br_multicast_count(struct net_bridge *br, const struct net_bridge_port *p,
			const struct sk_buff *skb, u8 type, u8 dir);
int br_multicast_init_stats(struct net_bridge *br);
void br_multicast_uninit_stats(struct net_bridge *br);
void br_multicast_get_stats(const struct net_bridge *br,
			    const struct net_bridge_port *p,
			    struct br_mcast_stats *dest);
void br_mdb_init(void);
void br_mdb_uninit(void);
void br_multicast_host_join(struct net_bridge_mdb_entry *mp, bool notify);
void br_multicast_host_leave(struct net_bridge_mdb_entry *mp, bool notify);

#define mlock_dereference(X, br) \
	rcu_dereference_protected(X, lockdep_is_held(&br->multicast_lock))

static inline bool br_multicast_is_router(struct net_bridge *br)
{
	return br->multicast_router == 2 ||
	       (br->multicast_router == 1 &&
		timer_pending(&br->multicast_router_timer));
}

static inline bool
__br_multicast_querier_exists(struct net_bridge *br,
				struct bridge_mcast_other_query *querier,
				const bool is_ipv6)
{
	bool own_querier_enabled;

	if (br_opt_get(br, BROPT_MULTICAST_QUERIER)) {
		if (is_ipv6 && !br_opt_get(br, BROPT_HAS_IPV6_ADDR))
			own_querier_enabled = false;
		else
			own_querier_enabled = true;
	} else {
		own_querier_enabled = false;
	}

	return time_is_before_jiffies(querier->delay_time) &&
	       (own_querier_enabled || timer_pending(&querier->timer));
}

static inline bool br_multicast_querier_exists(struct net_bridge *br,
					       struct ethhdr *eth)
{
	switch (eth->h_proto) {
	case (htons(ETH_P_IP)):
		return __br_multicast_querier_exists(br,
			&br->ip4_other_query, false);
#if IS_ENABLED(CONFIG_IPV6)
	case (htons(ETH_P_IPV6)):
		return __br_multicast_querier_exists(br,
			&br->ip6_other_query, true);
#endif
	default:
		return false;
	}
}

static inline int br_multicast_igmp_type(const struct sk_buff *skb)
{
	return BR_INPUT_SKB_CB(skb)->igmp;
}
#else
static inline int br_multicast_rcv(struct net_bridge *br,
				   struct net_bridge_port *port,
				   struct sk_buff *skb,
				   u16 vid)
{
	return 0;
}

static inline struct net_bridge_mdb_entry *br_mdb_get(struct net_bridge *br,
						      struct sk_buff *skb, u16 vid)
{
	return NULL;
}

static inline int br_multicast_add_port(struct net_bridge_port *port)
{
	return 0;
}

static inline void br_multicast_del_port(struct net_bridge_port *port)
{
}

static inline void br_multicast_enable_port(struct net_bridge_port *port)
{
}

static inline void br_multicast_disable_port(struct net_bridge_port *port)
{
}

static inline void br_multicast_init(struct net_bridge *br)
{
}

static inline void br_multicast_open(struct net_bridge *br)
{
}

static inline void br_multicast_stop(struct net_bridge *br)
{
}

static inline void br_multicast_dev_del(struct net_bridge *br)
{
}

static inline void br_multicast_flood(struct net_bridge_mdb_entry *mdst,
				      struct sk_buff *skb,
				      bool local_rcv, bool local_orig)
{
}

static inline bool br_multicast_is_router(struct net_bridge *br)
{
	return false;
}

static inline bool br_multicast_querier_exists(struct net_bridge *br,
					       struct ethhdr *eth)
{
	return false;
}

static inline void br_mdb_init(void)
{
}

static inline void br_mdb_uninit(void)
{
}

static inline int br_mdb_hash_init(struct net_bridge *br)
{
	return 0;
}

static inline void br_mdb_hash_fini(struct net_bridge *br)
{
}

static inline void br_multicast_count(struct net_bridge *br,
				      const struct net_bridge_port *p,
				      const struct sk_buff *skb,
				      u8 type, u8 dir)
{
}

static inline int br_multicast_init_stats(struct net_bridge *br)
{
	return 0;
}

static inline void br_multicast_uninit_stats(struct net_bridge *br)
{
}

static inline int br_multicast_igmp_type(const struct sk_buff *skb)
{
	return 0;
}
#endif

/* br_vlan.c */
#ifdef CONFIG_BRIDGE_VLAN_FILTERING
bool br_allowed_ingress(const struct net_bridge *br,
			struct net_bridge_vlan_group *vg, struct sk_buff *skb,
			u16 *vid, u8 *state);
bool br_allowed_egress(struct net_bridge_vlan_group *vg,
		       const struct sk_buff *skb);
bool br_should_learn(struct net_bridge_port *p, struct sk_buff *skb, u16 *vid);
struct sk_buff *br_handle_vlan(struct net_bridge *br,
			       const struct net_bridge_port *port,
			       struct net_bridge_vlan_group *vg,
			       struct sk_buff *skb);
int br_vlan_add(struct net_bridge *br, u16 vid, u16 flags,
		bool *changed, struct netlink_ext_ack *extack);
int br_vlan_delete(struct net_bridge *br, u16 vid);
void br_vlan_flush(struct net_bridge *br);
struct net_bridge_vlan *br_vlan_find(struct net_bridge_vlan_group *vg, u16 vid);
void br_recalculate_fwd_mask(struct net_bridge *br);
int __br_vlan_filter_toggle(struct net_bridge *br, unsigned long val);
int br_vlan_filter_toggle(struct net_bridge *br, unsigned long val);
int __br_vlan_set_proto(struct net_bridge *br, __be16 proto);
int br_vlan_set_proto(struct net_bridge *br, unsigned long val);
int br_vlan_set_stats(struct net_bridge *br, unsigned long val);
int br_vlan_set_stats_per_port(struct net_bridge *br, unsigned long val);
int br_vlan_init(struct net_bridge *br);
int br_vlan_set_default_pvid(struct net_bridge *br, unsigned long val);
int __br_vlan_set_default_pvid(struct net_bridge *br, u16 pvid,
			       struct netlink_ext_ack *extack);
int nbp_vlan_add(struct net_bridge_port *port, u16 vid, u16 flags,
		 bool *changed, struct netlink_ext_ack *extack);
int nbp_vlan_delete(struct net_bridge_port *port, u16 vid);
void nbp_vlan_flush(struct net_bridge_port *port);
int nbp_vlan_init(struct net_bridge_port *port, struct netlink_ext_ack *extack);
int nbp_get_num_vlan_infos(struct net_bridge_port *p, u32 filter_mask);
void br_vlan_get_stats(const struct net_bridge_vlan *v,
		       struct br_vlan_stats *stats);
void br_vlan_port_event(struct net_bridge_port *p, unsigned long event);
int br_vlan_bridge_event(struct net_device *dev, unsigned long event,
			 void *ptr);
void br_vlan_rtnl_init(void);
void br_vlan_rtnl_uninit(void);
void br_vlan_notify(const struct net_bridge *br,
		    const struct net_bridge_port *p,
		    u16 vid, u16 vid_range,
		    int cmd);
bool br_vlan_can_enter_range(const struct net_bridge_vlan *v_curr,
			     const struct net_bridge_vlan *range_end);

static inline struct net_bridge_vlan_group *br_vlan_group(
					const struct net_bridge *br)
{
	return rtnl_dereference(br->vlgrp);
}

static inline struct net_bridge_vlan_group *nbp_vlan_group(
					const struct net_bridge_port *p)
{
	return rtnl_dereference(p->vlgrp);
}

static inline struct net_bridge_vlan_group *br_vlan_group_rcu(
					const struct net_bridge *br)
{
	return rcu_dereference(br->vlgrp);
}

static inline struct net_bridge_vlan_group *nbp_vlan_group_rcu(
					const struct net_bridge_port *p)
{
	return rcu_dereference(p->vlgrp);
}

/* Since bridge now depends on 8021Q module, but the time bridge sees the
 * skb, the vlan tag will always be present if the frame was tagged.
 */
static inline int br_vlan_get_tag(const struct sk_buff *skb, u16 *vid)
{
	int err = 0;

	if (skb_vlan_tag_present(skb)) {
		*vid = skb_vlan_tag_get_id(skb);
	} else {
		*vid = 0;
		err = -EINVAL;
	}

	return err;
}

static inline u16 br_get_pvid(const struct net_bridge_vlan_group *vg)
{
	if (!vg)
		return 0;

	smp_rmb();
	return vg->pvid;
}

static inline u16 br_vlan_flags(const struct net_bridge_vlan *v, u16 pvid)
{
	return v->vid == pvid ? v->flags | BRIDGE_VLAN_INFO_PVID : v->flags;
}
#else
static inline bool br_allowed_ingress(const struct net_bridge *br,
				      struct net_bridge_vlan_group *vg,
				      struct sk_buff *skb,
				      u16 *vid, u8 *state)
{
	return true;
}

static inline bool br_allowed_egress(struct net_bridge_vlan_group *vg,
				     const struct sk_buff *skb)
{
	return true;
}

static inline bool br_should_learn(struct net_bridge_port *p,
				   struct sk_buff *skb, u16 *vid)
{
	return true;
}

static inline struct sk_buff *br_handle_vlan(struct net_bridge *br,
					     const struct net_bridge_port *port,
					     struct net_bridge_vlan_group *vg,
					     struct sk_buff *skb)
{
	return skb;
}

static inline int br_vlan_add(struct net_bridge *br, u16 vid, u16 flags,
			      bool *changed, struct netlink_ext_ack *extack)
{
	*changed = false;
	return -EOPNOTSUPP;
}

static inline int br_vlan_delete(struct net_bridge *br, u16 vid)
{
	return -EOPNOTSUPP;
}

static inline void br_vlan_flush(struct net_bridge *br)
{
}

static inline void br_recalculate_fwd_mask(struct net_bridge *br)
{
}

static inline int br_vlan_init(struct net_bridge *br)
{
	return 0;
}

static inline int nbp_vlan_add(struct net_bridge_port *port, u16 vid, u16 flags,
			       bool *changed, struct netlink_ext_ack *extack)
{
	*changed = false;
	return -EOPNOTSUPP;
}

static inline int nbp_vlan_delete(struct net_bridge_port *port, u16 vid)
{
	return -EOPNOTSUPP;
}

static inline void nbp_vlan_flush(struct net_bridge_port *port)
{
}

static inline struct net_bridge_vlan *br_vlan_find(struct net_bridge_vlan_group *vg,
						   u16 vid)
{
	return NULL;
}

static inline int nbp_vlan_init(struct net_bridge_port *port,
				struct netlink_ext_ack *extack)
{
	return 0;
}

static inline u16 br_vlan_get_tag(const struct sk_buff *skb, u16 *tag)
{
	return 0;
}

static inline u16 br_get_pvid(const struct net_bridge_vlan_group *vg)
{
	return 0;
}

static inline int __br_vlan_filter_toggle(struct net_bridge *br,
					  unsigned long val)
{
	return -EOPNOTSUPP;
}

static inline int nbp_get_num_vlan_infos(struct net_bridge_port *p,
					 u32 filter_mask)
{
	return 0;
}

static inline struct net_bridge_vlan_group *br_vlan_group(
					const struct net_bridge *br)
{
	return NULL;
}

static inline struct net_bridge_vlan_group *nbp_vlan_group(
					const struct net_bridge_port *p)
{
	return NULL;
}

static inline struct net_bridge_vlan_group *br_vlan_group_rcu(
					const struct net_bridge *br)
{
	return NULL;
}

static inline struct net_bridge_vlan_group *nbp_vlan_group_rcu(
					const struct net_bridge_port *p)
{
	return NULL;
}

static inline void br_vlan_get_stats(const struct net_bridge_vlan *v,
				     struct br_vlan_stats *stats)
{
}

static inline void br_vlan_port_event(struct net_bridge_port *p,
				      unsigned long event)
{
}

static inline int br_vlan_bridge_event(struct net_device *dev,
				       unsigned long event, void *ptr)
{
	return 0;
}

static inline void br_vlan_rtnl_init(void)
{
}

static inline void br_vlan_rtnl_uninit(void)
{
}

static inline void br_vlan_notify(const struct net_bridge *br,
				  const struct net_bridge_port *p,
				  u16 vid, u16 vid_range,
				  int cmd)
{
}
#endif

/* br_vlan_options.c */
#ifdef CONFIG_BRIDGE_VLAN_FILTERING
<<<<<<< HEAD
bool br_vlan_opts_eq(const struct net_bridge_vlan *v1,
		     const struct net_bridge_vlan *v2);
=======
bool br_vlan_opts_eq_range(const struct net_bridge_vlan *v_curr,
			   const struct net_bridge_vlan *range_end);
>>>>>>> 04d5ce62
bool br_vlan_opts_fill(struct sk_buff *skb, const struct net_bridge_vlan *v);
size_t br_vlan_opts_nl_size(void);
int br_vlan_process_options(const struct net_bridge *br,
			    const struct net_bridge_port *p,
			    struct net_bridge_vlan *range_start,
			    struct net_bridge_vlan *range_end,
			    struct nlattr **tb,
			    struct netlink_ext_ack *extack);

/* vlan state manipulation helpers using *_ONCE to annotate lock-free access */
static inline u8 br_vlan_get_state(const struct net_bridge_vlan *v)
{
	return READ_ONCE(v->state);
}

static inline void br_vlan_set_state(struct net_bridge_vlan *v, u8 state)
{
	WRITE_ONCE(v->state, state);
}

static inline u8 br_vlan_get_pvid_state(const struct net_bridge_vlan_group *vg)
{
	return READ_ONCE(vg->pvid_state);
}

static inline void br_vlan_set_pvid_state(struct net_bridge_vlan_group *vg,
					  u8 state)
{
	WRITE_ONCE(vg->pvid_state, state);
}

/* learn_allow is true at ingress and false at egress */
static inline bool br_vlan_state_allowed(u8 state, bool learn_allow)
{
	switch (state) {
	case BR_STATE_LEARNING:
		return learn_allow;
	case BR_STATE_FORWARDING:
		return true;
	default:
		return false;
	}
}
#endif

struct nf_br_ops {
	int (*br_dev_xmit_hook)(struct sk_buff *skb);
};
extern const struct nf_br_ops __rcu *nf_br_ops;

/* br_netfilter.c */
#if IS_ENABLED(CONFIG_BRIDGE_NETFILTER)
int br_nf_core_init(void);
void br_nf_core_fini(void);
void br_netfilter_rtable_init(struct net_bridge *);
#else
static inline int br_nf_core_init(void) { return 0; }
static inline void br_nf_core_fini(void) {}
#define br_netfilter_rtable_init(x)
#endif

/* br_stp.c */
void br_set_state(struct net_bridge_port *p, unsigned int state);
struct net_bridge_port *br_get_port(struct net_bridge *br, u16 port_no);
void br_init_port(struct net_bridge_port *p);
void br_become_designated_port(struct net_bridge_port *p);

void __br_set_forward_delay(struct net_bridge *br, unsigned long t);
int br_set_forward_delay(struct net_bridge *br, unsigned long x);
int br_set_hello_time(struct net_bridge *br, unsigned long x);
int br_set_max_age(struct net_bridge *br, unsigned long x);
int __set_ageing_time(struct net_device *dev, unsigned long t);
int br_set_ageing_time(struct net_bridge *br, clock_t ageing_time);


/* br_stp_if.c */
void br_stp_enable_bridge(struct net_bridge *br);
void br_stp_disable_bridge(struct net_bridge *br);
void br_stp_set_enabled(struct net_bridge *br, unsigned long val);
void br_stp_enable_port(struct net_bridge_port *p);
void br_stp_disable_port(struct net_bridge_port *p);
bool br_stp_recalculate_bridge_id(struct net_bridge *br);
void br_stp_change_bridge_id(struct net_bridge *br, const unsigned char *a);
void br_stp_set_bridge_priority(struct net_bridge *br, u16 newprio);
int br_stp_set_port_priority(struct net_bridge_port *p, unsigned long newprio);
int br_stp_set_path_cost(struct net_bridge_port *p, unsigned long path_cost);
ssize_t br_show_bridge_id(char *buf, const struct bridge_id *id);

/* br_stp_bpdu.c */
struct stp_proto;
void br_stp_rcv(const struct stp_proto *proto, struct sk_buff *skb,
		struct net_device *dev);

/* br_stp_timer.c */
void br_stp_timer_init(struct net_bridge *br);
void br_stp_port_timer_init(struct net_bridge_port *p);
unsigned long br_timer_value(const struct timer_list *timer);

/* br.c */
#if IS_ENABLED(CONFIG_ATM_LANE)
extern int (*br_fdb_test_addr_hook)(struct net_device *dev, unsigned char *addr);
#endif

/* br_netlink.c */
extern struct rtnl_link_ops br_link_ops;
int br_netlink_init(void);
void br_netlink_fini(void);
void br_ifinfo_notify(int event, const struct net_bridge *br,
		      const struct net_bridge_port *port);
int br_setlink(struct net_device *dev, struct nlmsghdr *nlmsg, u16 flags,
	       struct netlink_ext_ack *extack);
int br_dellink(struct net_device *dev, struct nlmsghdr *nlmsg, u16 flags);
int br_getlink(struct sk_buff *skb, u32 pid, u32 seq, struct net_device *dev,
	       u32 filter_mask, int nlflags);
int br_process_vlan_info(struct net_bridge *br,
			 struct net_bridge_port *p, int cmd,
			 struct bridge_vlan_info *vinfo_curr,
			 struct bridge_vlan_info **vinfo_last,
			 bool *changed,
			 struct netlink_ext_ack *extack);

#ifdef CONFIG_SYSFS
/* br_sysfs_if.c */
extern const struct sysfs_ops brport_sysfs_ops;
int br_sysfs_addif(struct net_bridge_port *p);
int br_sysfs_renameif(struct net_bridge_port *p);

/* br_sysfs_br.c */
int br_sysfs_addbr(struct net_device *dev);
void br_sysfs_delbr(struct net_device *dev);

#else

static inline int br_sysfs_addif(struct net_bridge_port *p) { return 0; }
static inline int br_sysfs_renameif(struct net_bridge_port *p) { return 0; }
static inline int br_sysfs_addbr(struct net_device *dev) { return 0; }
static inline void br_sysfs_delbr(struct net_device *dev) { return; }
#endif /* CONFIG_SYSFS */

/* br_switchdev.c */
#ifdef CONFIG_NET_SWITCHDEV
int nbp_switchdev_mark_set(struct net_bridge_port *p);
void nbp_switchdev_frame_mark(const struct net_bridge_port *p,
			      struct sk_buff *skb);
bool nbp_switchdev_allowed_egress(const struct net_bridge_port *p,
				  const struct sk_buff *skb);
int br_switchdev_set_port_flag(struct net_bridge_port *p,
			       unsigned long flags,
			       unsigned long mask);
void br_switchdev_fdb_notify(const struct net_bridge_fdb_entry *fdb,
			     int type);
int br_switchdev_port_vlan_add(struct net_device *dev, u16 vid, u16 flags,
			       struct netlink_ext_ack *extack);
int br_switchdev_port_vlan_del(struct net_device *dev, u16 vid);

static inline void br_switchdev_frame_unmark(struct sk_buff *skb)
{
	skb->offload_fwd_mark = 0;
}
#else
static inline int nbp_switchdev_mark_set(struct net_bridge_port *p)
{
	return 0;
}

static inline void nbp_switchdev_frame_mark(const struct net_bridge_port *p,
					    struct sk_buff *skb)
{
}

static inline bool nbp_switchdev_allowed_egress(const struct net_bridge_port *p,
						const struct sk_buff *skb)
{
	return true;
}

static inline int br_switchdev_set_port_flag(struct net_bridge_port *p,
					     unsigned long flags,
					     unsigned long mask)
{
	return 0;
}

static inline int br_switchdev_port_vlan_add(struct net_device *dev,
					     u16 vid, u16 flags,
					     struct netlink_ext_ack *extack)
{
	return -EOPNOTSUPP;
}

static inline int br_switchdev_port_vlan_del(struct net_device *dev, u16 vid)
{
	return -EOPNOTSUPP;
}

static inline void
br_switchdev_fdb_notify(const struct net_bridge_fdb_entry *fdb, int type)
{
}

static inline void br_switchdev_frame_unmark(struct sk_buff *skb)
{
}
#endif /* CONFIG_NET_SWITCHDEV */

/* br_arp_nd_proxy.c */
void br_recalculate_neigh_suppress_enabled(struct net_bridge *br);
void br_do_proxy_suppress_arp(struct sk_buff *skb, struct net_bridge *br,
			      u16 vid, struct net_bridge_port *p);
void br_do_suppress_nd(struct sk_buff *skb, struct net_bridge *br,
		       u16 vid, struct net_bridge_port *p, struct nd_msg *msg);
struct nd_msg *br_is_nd_neigh_msg(struct sk_buff *skb, struct nd_msg *m);
#endif<|MERGE_RESOLUTION|>--- conflicted
+++ resolved
@@ -1199,13 +1199,8 @@
 
 /* br_vlan_options.c */
 #ifdef CONFIG_BRIDGE_VLAN_FILTERING
-<<<<<<< HEAD
-bool br_vlan_opts_eq(const struct net_bridge_vlan *v1,
-		     const struct net_bridge_vlan *v2);
-=======
 bool br_vlan_opts_eq_range(const struct net_bridge_vlan *v_curr,
 			   const struct net_bridge_vlan *range_end);
->>>>>>> 04d5ce62
 bool br_vlan_opts_fill(struct sk_buff *skb, const struct net_bridge_vlan *v);
 size_t br_vlan_opts_nl_size(void);
 int br_vlan_process_options(const struct net_bridge *br,
